// import { ToClientSDKParams } from './router';
import { tsutil } from '../util/tsutil';

////////////////////////////
/////   ENDPOINT DEF   /////
////////////////////////////

// export const and = <T extends (...callbacks: any[]) => any>(...callbacks: T[]) => async (
//   ..._args: Parameters<T>
// ): Promise<ReturnType<T>> => {
//   const values = await Promise.all(callbacks);
//   for (const v of values) {
//     if (!v) return false as any;
//   }
//   return true as any;
// };
type AnyFunc = (...args: any[]) => any;
type WrappedFunc = (ctx: any) => (...args: any[]) => any;

export type TRPCEndpointDef<Func extends WrappedFunc> = {
  implement: Func;
<<<<<<< HEAD
  authorize: (ctx: any) => (args: Parameters<ReturnType<Func>>) => boolean | Promise<boolean>;
=======
  authorize: (...args: Parameters<Func>) => boolean | Promise<boolean>;
>>>>>>> ff021e53
};

// type Authorize<Func extends AnyFunc> = (args: Parameters<Func>, ctx: unknown) => boolean | Promise<boolean>;

export class TRPCEndpoint<Func extends AnyFunc> {
  readonly _def!: TRPCEndpointDef<Func>;
  readonly _sdk!: Func extends (a: any, ...b: infer U) => any
    ? tsutil.returnPromisify<(...args: U) => ReturnType<Func>>
    : never;

  constructor(def: TRPCEndpointDef<Func>) {
    this._def = def;
  }

  static create = <F extends WrappedFunc>(func: F): TRPCEndpoint<F> => {
    return new TRPCEndpoint({ implement: func, authorize: () => () => false });
  };

  call = (...args: Parameters<Func>): ReturnType<Func> => {
    return this._def.implement(...args);
  };

<<<<<<< HEAD
  authorize = (func: (ctx: any) => (args: Parameters<Func>) => boolean | Promise<boolean>): this => {
    return new TRPCEndpoint({ ...this._def, authorize: func }) as any;
  };

  _toClientSDK: (
    params: ToClientSDKParams,
    path: string[],
  ) => Func extends (ctx: any) => (...args: infer U) => infer V ? (...args: U) => tsutil.promisify<V> : never = (
    params,
    path,
  ) => {
    return (async (...args: any) => {
      const context = await params.getContext();
      const result = await params.handler(params.url, { path, args: [context, ...args] });
      return result as any;
    }) as any;
  };
=======
  authorize = (func: (...args: Parameters<Func>) => boolean | Promise<boolean>): this => {
    return new TRPCEndpoint({ ...this._def, authorize: func }) as any;
  };

  //  _toClientSDK: (
  //    params: ToClientSDKParams,
  //    path: string[],
  //  ) => Func extends (a: any, ...b: infer U) => any
  //    ? tsutil.promisify<(...args: U) => ReturnType<Func>>
  //    : never = (params, path) => {
  //    return (async (...args: any) => {
  //      const context = await params.getContext();
  //      const result = await params.handler(params.url, { path, args: [context, ...args] });
  //      return result as any;
  //    }) as any;
  //  };
>>>>>>> ff021e53

  _toServerSDK: () => tsutil.returnPromisify<Func> = () => {
    return (async (...args: any) => {
      const result = await this.call(...args);
      return result as any;
    }) as any;
  };
}<|MERGE_RESOLUTION|>--- conflicted
+++ resolved
@@ -19,19 +19,17 @@
 
 export type TRPCEndpointDef<Func extends WrappedFunc> = {
   implement: Func;
-<<<<<<< HEAD
-  authorize: (ctx: any) => (args: Parameters<ReturnType<Func>>) => boolean | Promise<boolean>;
-=======
-  authorize: (...args: Parameters<Func>) => boolean | Promise<boolean>;
->>>>>>> ff021e53
+  authorize: (
+    ctx: any,
+  ) => (...args: Parameters<ReturnType<Func>>) => boolean | Promise<boolean>;
 };
 
 // type Authorize<Func extends AnyFunc> = (args: Parameters<Func>, ctx: unknown) => boolean | Promise<boolean>;
 
 export class TRPCEndpoint<Func extends AnyFunc> {
   readonly _def!: TRPCEndpointDef<Func>;
-  readonly _sdk!: Func extends (a: any, ...b: infer U) => any
-    ? tsutil.returnPromisify<(...args: U) => ReturnType<Func>>
+  readonly _sdk!: Func extends (ctx: any) => (...args: infer U) => any
+    ? tsutil.returnPromisify<(...args: U) => ReturnType<ReturnType<Func>>>
     : never;
 
   constructor(def: TRPCEndpointDef<Func>) {
@@ -42,51 +40,20 @@
     return new TRPCEndpoint({ implement: func, authorize: () => () => false });
   };
 
-  call = (...args: Parameters<Func>): ReturnType<Func> => {
-    return this._def.implement(...args);
+  call = (
+    ctx: Parameters<Func>[0],
+    ...args: Parameters<ReturnType<Func>>
+  ): ReturnType<ReturnType<Func>> => {
+    return this._def.implement(ctx)(...args);
   };
 
-<<<<<<< HEAD
-  authorize = (func: (ctx: any) => (args: Parameters<Func>) => boolean | Promise<boolean>): this => {
+  authorize = (
+    func: (
+      ctx: Parameters<Func>[0],
+    ) => (...args: Parameters<ReturnType<Func>>) => boolean | Promise<boolean>,
+  ): this => {
     return new TRPCEndpoint({ ...this._def, authorize: func }) as any;
   };
 
-  _toClientSDK: (
-    params: ToClientSDKParams,
-    path: string[],
-  ) => Func extends (ctx: any) => (...args: infer U) => infer V ? (...args: U) => tsutil.promisify<V> : never = (
-    params,
-    path,
-  ) => {
-    return (async (...args: any) => {
-      const context = await params.getContext();
-      const result = await params.handler(params.url, { path, args: [context, ...args] });
-      return result as any;
-    }) as any;
-  };
-=======
-  authorize = (func: (...args: Parameters<Func>) => boolean | Promise<boolean>): this => {
-    return new TRPCEndpoint({ ...this._def, authorize: func }) as any;
-  };
-
-  //  _toClientSDK: (
-  //    params: ToClientSDKParams,
-  //    path: string[],
-  //  ) => Func extends (a: any, ...b: infer U) => any
-  //    ? tsutil.promisify<(...args: U) => ReturnType<Func>>
-  //    : never = (params, path) => {
-  //    return (async (...args: any) => {
-  //      const context = await params.getContext();
-  //      const result = await params.handler(params.url, { path, args: [context, ...args] });
-  //      return result as any;
-  //    }) as any;
-  //  };
->>>>>>> ff021e53
-
-  _toServerSDK: () => tsutil.returnPromisify<Func> = () => {
-    return (async (...args: any) => {
-      const result = await this.call(...args);
-      return result as any;
-    }) as any;
-  };
+  _toServerSDK = () => this.call;
 }