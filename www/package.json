{
  "name": "www",
  "version": "0.0.0",
  "private": true,
  "scripts": {
    "docusaurus": "docusaurus",
    "start": "docusaurus start",
    "dev": "yarn start",
    "build": "docusaurus build",
    "swizzle": "docusaurus swizzle",
    "deploy": "docusaurus deploy",
    "serve": "docusaurus serve",
    "clear": "docusaurus clear",
    "sponsors-sync:pull": "yarn ts-node ./src/components/sponsors/script.pull.ts",
    "sponsors-sync:push": "yarn ts-node ./src/components/sponsors/script.push.ts",
<<<<<<< HEAD
    "sponsors-sync:lint-fix": "cd .. && yarn lint-fix",
    "sponsors-sync": "run-s sponsors-sync:*",
    "tweetwall-pull": "yarn ts-node ./src/components/TwitterWall/script.ts",
    "ts-node": "ts-node --compiler-options '{\"module\":\"commonjs\"}'"
=======
    "sponsors-sync": "run-s sponsors-sync:*"
>>>>>>> 4d6a7415
  },
  "dependencies": {
    "@docusaurus/core": "^2.0.0-rc.1",
    "@docusaurus/preset-classic": "^2.0.0-rc.1",
    "@mdx-js/react": "^1.6.22",
    "@visx/hierarchy": "^2.10.0",
    "@visx/responsive": "^2.10.0",
    "clsx": "^1.2.1",
    "react": "^18.2.0",
    "react-dom": "^18.2.0",
    "react-github-btn": "^1.3.0",
    "react-icons": "^4.4.0",
    "tailwind-merge": "^1.5.1"
  },
  "browserslist": {
    "production": [
      ">0.5%",
      "not dead",
      "not op_mini all"
    ],
    "development": [
      "last 1 chrome version",
      "last 1 firefox version",
      "last 1 safari version"
    ]
  },
  "devDependencies": {
    "@babel/core": "^7.18.6",
    "@babel/preset-env": "^7.18.6",
    "@docusaurus/module-type-aliases": "^2.0.0-rc.1",
    "@octokit/graphql": "^5.0.0",
    "@octokit/graphql-schema": "^10.74.2",
    "@tsconfig/docusaurus": "^1.0.6",
    "autoprefixer": "^10.4.7",
    "postcss": "^8.4.14",
    "prettier": "^2.7.1",
    "tailwindcss": "^3.1.6",
    "ts-node": "^10.9.1",
    "typescript": "^4.7.4"
  }
}<|MERGE_RESOLUTION|>--- conflicted
+++ resolved
@@ -13,14 +13,9 @@
     "clear": "docusaurus clear",
     "sponsors-sync:pull": "yarn ts-node ./src/components/sponsors/script.pull.ts",
     "sponsors-sync:push": "yarn ts-node ./src/components/sponsors/script.push.ts",
-<<<<<<< HEAD
-    "sponsors-sync:lint-fix": "cd .. && yarn lint-fix",
     "sponsors-sync": "run-s sponsors-sync:*",
     "tweetwall-pull": "yarn ts-node ./src/components/TwitterWall/script.ts",
     "ts-node": "ts-node --compiler-options '{\"module\":\"commonjs\"}'"
-=======
-    "sponsors-sync": "run-s sponsors-sync:*"
->>>>>>> 4d6a7415
   },
   "dependencies": {
     "@docusaurus/core": "^2.0.0-rc.1",
