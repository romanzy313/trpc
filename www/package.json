{
  "name": "www",
<<<<<<< HEAD
  "version": "10.38.2",
=======
  "version": "10.38.3",
>>>>>>> 72b94b0f
  "private": true,
  "scripts": {
    "docusaurus": "docusaurus",
    "start": "docusaurus start",
    "dev:og-image": "cd og-image && pnpm dev --port 3001",
    "dev:docusaurus": "docusaurus start",
    "dev": "run-p dev:* --print-label",
    "build": "docusaurus build",
    "swizzle": "docusaurus swizzle",
    "deploy": "docusaurus deploy",
    "serve": "docusaurus serve",
    "clear": "docusaurus clear",
    "sponsors-sync:pull": "tsx ./src/components/sponsors/script.pull.ts",
    "sponsors-sync:push": "tsx ./src/components/sponsors/script.push.ts",
    "sponsors-sync": "run-s sponsors-sync:*",
    "tweetwall-pull": "tsx ./src/components/TwitterWall/script.ts",
    "lint": "eslint --cache --ext \".js,.ts,.tsx\" --ignore-path ../.gitignore --report-unused-disable-directives src"
  },
  "dependencies": {
    "@algolia/client-search": "^4.9.1",
    "@docusaurus/core": "^2.4.1",
    "@docusaurus/module-type-aliases": "^2.4.1",
    "@docusaurus/plugin-content-docs": "^2.4.1",
    "@docusaurus/preset-classic": "^2.4.1",
    "@docusaurus/theme-classic": "^2.4.1",
    "@docusaurus/theme-common": "^2.4.1",
    "@docusaurus/types": "^2.4.1",
    "@mdx-js/react": "^1.6.22",
<<<<<<< HEAD
    "@trpc/client": "^10.38.2",
    "@trpc/next": "^10.38.2",
    "@trpc/react-query": "^10.38.2",
    "@trpc/server": "^10.38.2",
=======
    "@trpc/client": "^10.38.3",
    "@trpc/next": "^10.38.3",
    "@trpc/react-query": "^10.38.3",
    "@trpc/server": "^10.38.3",
>>>>>>> 72b94b0f
    "@visx/hierarchy": "^3.0.0",
    "@visx/responsive": "^3.0.0",
    "clsx": "^2.0.0",
    "cssnano": "^6.0.0",
    "docusaurus-preset-shiki-twoslash": "^1.1.41",
    "framer-motion": "^10.0.1",
    "react": "^18.2.0",
    "react-dom": "^18.2.0",
    "react-github-btn": "^1.3.0",
    "react-icons": "^4.4.0",
    "tailwind-merge": "^1.5.1",
    "zod": "^3.0.0"
  },
  "browserslist": {
    "production": [
      ">0.5%",
      "not dead",
      "not op_mini all"
    ],
    "development": [
      "last 1 chrome version",
      "last 1 firefox version",
      "last 1 safari version"
    ]
  },
  "devDependencies": {
    "@babel/core": "^7.18.6",
    "@babel/preset-env": "^7.18.6",
<<<<<<< HEAD
=======
    "@decs/typeschema": "^0.11.2",
>>>>>>> 72b94b0f
    "@effect/schema": "^0.36.0",
    "@octokit/graphql": "^7.0.0",
    "@octokit/graphql-schema": "^14.0.0",
    "@tsconfig/docusaurus": "^2.0.0",
    "@types/node": "^18.16.16",
    "@types/oauth": "^0.9.1",
    "arktype": "1.0.14-alpha",
    "autoprefixer": "^10.4.7",
    "docusaurus-plugin-typedoc": "^1.0.0-next.12",
    "dotenv": "^16.0.1",
    "eslint": "^8.40.0",
    "next": "^13.4.8",
    "next-auth": "^4.22.1",
    "npm-run-all": "^4.1.5",
    "oauth": "^0.10.0",
    "postcss": "^8.4.14",
    "prettier": "^2.8.8",
    "runtypes": "^6.6.0",
    "scale-codec": "^0.13.0",
    "superstruct": "^1.0.0",
    "tailwindcss": "^3.3.0",
    "tailwindcss-elevation": "^2.0.0",
    "tsx": "^3.12.7",
    "typedoc": "^0.24.7",
    "typedoc-plugin-markdown": "^4.0.0-next.13",
    "typescript": "^5.1.3",
    "valibot": "^0.15.0",
    "yup": "^1.0.0"
  }
}<|MERGE_RESOLUTION|>--- conflicted
+++ resolved
@@ -1,10 +1,6 @@
 {
   "name": "www",
-<<<<<<< HEAD
-  "version": "10.38.2",
-=======
   "version": "10.38.3",
->>>>>>> 72b94b0f
   "private": true,
   "scripts": {
     "docusaurus": "docusaurus",
@@ -33,17 +29,10 @@
     "@docusaurus/theme-common": "^2.4.1",
     "@docusaurus/types": "^2.4.1",
     "@mdx-js/react": "^1.6.22",
-<<<<<<< HEAD
-    "@trpc/client": "^10.38.2",
-    "@trpc/next": "^10.38.2",
-    "@trpc/react-query": "^10.38.2",
-    "@trpc/server": "^10.38.2",
-=======
     "@trpc/client": "^10.38.3",
     "@trpc/next": "^10.38.3",
     "@trpc/react-query": "^10.38.3",
     "@trpc/server": "^10.38.3",
->>>>>>> 72b94b0f
     "@visx/hierarchy": "^3.0.0",
     "@visx/responsive": "^3.0.0",
     "clsx": "^2.0.0",
@@ -72,10 +61,7 @@
   "devDependencies": {
     "@babel/core": "^7.18.6",
     "@babel/preset-env": "^7.18.6",
-<<<<<<< HEAD
-=======
     "@decs/typeschema": "^0.11.2",
->>>>>>> 72b94b0f
     "@effect/schema": "^0.36.0",
     "@octokit/graphql": "^7.0.0",
     "@octokit/graphql-schema": "^14.0.0",
