---
id: migrate-from-v9-to-v10
title: Migrate from v9 to v10
sidebar_label: Migrate from v9 to v10
slug: /migrate-from-v9-to-v10
---

Welcome to tRPC v10! We're excited to bring you a new major version to continue the journey towards perfect end-to-end type safety with excellent DX.

Under the hood of version 10, we are unlocking performance improvements, bringing you quality of life enhancements, and creating room for us to build new features in the future.

tRPC v10 features a compatibility layer for users coming from v9. `.interop()` allows you to incrementally adopt v10 so that you can continue building the rest of your project while still enjoying v10's new features.

## Summary of changes

<details>
  <summary>Initializing your server</summary>

```ts title='/src/server/trpc.ts'
/**
 * This is your entry point to setup the root configuration for tRPC on the server.
 * - `initTRPC` should only be used once per app.
 * - We export only the functionality that we use so we can enforce which base procedures should be used
 *
 * Learn how to create protected base procedures and other things below:
 * @see https://trpc.io/docs/v10/router
 * @see https://trpc.io/docs/v10/procedures
 */
import { initTRPC } from '@trpc/server';
import superjson from 'superjson';
import { Context } from './context';

const t = initTRPC.context<Context>().create({
  /**
   * @see https://trpc.io/docs/v10/data-transformers
   */
  transformer: superjson,
  /**
   * @see https://trpc.io/docs/v10/error-formatting
   */
  errorFormatter(opts) {
    return opts.shape;
  },
});

/**
 * Create a router
 * @see https://trpc.io/docs/v10/router
 */
export const router = t.router;

/**
 * Create an unprotected procedure
 * @see https://trpc.io/docs/v10/procedures
 **/
export const publicProcedure = t.procedure;

/**
 * @see https://trpc.io/docs/v10/middlewares
 */
export const middleware = t.middleware;

/**
 * @see https://trpc.io/docs/v10/merging-routers
 */
export const mergeRouters = t.mergeRouters;
```

</details>

<details>
  <summary>Defining routers & procedures</summary>

```ts
// v9:
const appRouter = trpc.router()
  .query('greeting', {
    input: z.string(),
    resolve(opts) {
      return `hello ${opts.input}!`;
    },
  });

// v10:
const appRouter = router({
  greeting: publicProcedure
    .input(z.string())
    .query((opts) => `hello ${opts.input}!`),
});
```

</details>

<details>
  <summary>Calling procedures</summary>

```ts
// v9
client.query('greeting', 'KATT');
trpc.useQuery(['greeting', 'KATT']);

// v10
// You can now CMD+click `greeting` to jump straight to your server code.
client.greeting.query('KATT');
trpc.greeting.useQuery('KATT');
```

</details>

<details>
  <summary>Inferring types</summary>

#### v9

```ts
// Building multiple complex helper types yourself. Yuck!
export type TQuery = keyof AppRouter['_def']['queries'];
export type InferQueryInput<TRouteKey extends TQuery> = inferProcedureInput<
  AppRouter['_def']['queries'][TRouteKey]
>;
type GreetingInput = InferQueryInput<'greeting'>;
```

#### v10

#### Inference helpers

```ts
// Inference helpers are now shipped out of the box.
import type { inferRouterInputs, inferRouterOutputs } from '@trpc/server';
import type { AppRouter } from './server';

type RouterInput = inferRouterInputs<AppRouter>;
type RouterOutput = inferRouterOutputs<AppRouter>;

type PostCreateInput = RouterInput['post']['create'];
//   ^?
type PostCreateOutput = RouterOutput['post']['create'];
//   ^?
```

See [Inferring types](/docs/client/vanilla/infer-types) for more.

</details>

<details>
  <summary>Middlewares</summary>

Middlewares are now reusable and can be chained, see the [middleware](/docs/server/middlewares) docs for more.

```ts
// v9
const appRouter = trpc
  .router()
  .middleware((opts) => {
    const { ctx } = opts;
    if (!ctx.user) {
      throw new TRPCError({ code: 'UNAUTHORIZED' });
    }

    return opts.next({
      ctx: {
        ...ctx,
        user: ctx.user,
      },
    });
  })
  .query('greeting', {
    resolve(opts) {
      return `hello ${opts.ctx.user.name}!`;
    },
  });

// v10
export const isAuthed = t.middleware((opts) => {
  const { ctx } = opts;
  if (!ctx.user) {
    throw new TRPCError({ code: 'UNAUTHORIZED' });
  }

  return opts.next({
    ctx: {
      // Old context will automatically be spread.
      // Only modify what's changed.
      user: ctx.user,
    },
  });
});

// Reusable:
const protectedProcedure = t.procedure.use(isAuthed);

const appRouter = t.router({
  greeting: protectedProcedure.query((opts) => {
    return `Hello ${opts.ctx.user.name}!`
  }),
});
```

</details>

<details>
  <summary>Full example with data transformer, OpenAPI metadata, and error formatter</summary>

```ts title='/src/server/trpc.ts'
import { initTRPC } from '@trpc/server';
import superjson from 'superjson';

// Context is usually inferred,
// but we will need it here for this example.
interface Context {
  user?: {
    id: string;
    name: string;
  };
}

interface Meta {
  openapi: {
    enabled: boolean;
    method: string;
    path: string;
  };
}

export const t = initTRPC
  .context<Context>()
  .meta<Meta>()
  .create({
    errorFormatter({ shape, error }) {
      return {
        ...shape,
        data: {
          ...shape.data,
          zodError:
            error.code === 'BAD_REQUEST' && error.cause instanceof ZodError
              ? error.cause.flatten()
              : null,
        },
      };
    },
    transformer: superjson,
  });
```

</details>

## Migrating from v9

We recommend two strategies to start **(and finish!)** upgrading your codebase today.

### Using a codemod

[@sachinraja](https://twitter.com/s4chinraja) has created [an excellent codemod](https://github.com/sachinraja/trpc-v10-migrate-codemod) for this major upgrade. Run the script to have 95% of the work done for you in a matter of moments.

:::info

- If you use the codemod, you should still do steps 1-3 below to make sure that works for you before doing the full migration.
- Please note that this codemod isn't perfect but will do a lot of the heavy lifting for you.

:::

### Using `.interop()`

Rewriting all of your existing v9 routes today may be too heavy of a lift for you and your team. Instead, let's keep those v9 procedures in place and incrementally adopt v10 by leveraging v10's `interop()` method.

### 1. Enable `interop()` on your v9 router

Turning your v9 router into a v10 router only takes 10 characters. Add `.interop()` to the end of your v9 router... and you're done with your server code!

```diff title='src/server/routers/_app.ts'
  const appRouter = trpc
    .router<Context>()
    /* ... */
+ .interop();
  export type AppRouter = typeof appRouter;
```

:::info
There are [a few features that are not supported by `.interop()`](#limitations-of-interop). We expect nearly all of our users to be able to use `.interop()` to migrate their server side code in only a few minutes. If you are discovering that `.interop()` is not working correctly for you, be sure to [check here](#limitations-of-interop).
:::

### 2. Create the `t`-object

Now, let's initialize a v10 router so we can start using v10 for any new routes we will write.

```ts title='src/server/trpc.ts'
import { initTRPC } from '@trpc/server';
import superjson from 'superjson';
import { Context } from './context';

const t = initTRPC.context<Context>().create({
  // Optional:
  transformer: superjson,
  // Optional:
  errorFormatter(opts) {
    const { shape } = opts;
    return {
      ...shape,
      data: {
        ...shape.data,
      },
    };
  },
});

/**
 * We recommend only exporting the functionality that we
 * use so we can enforce which base procedures should be used
 **/
export const router = t.router;
export const mergeRouters = t.mergeRouters;
export const publicProcedure = t.procedure;
```

### 3. Create a new `appRouter`

1. Rename your old `appRouter` to `legacyRouter`
2. Create a new app router:

<<<<<<< HEAD
```ts twoslash title="src/server/routers/_app.ts"
// @filename: trpc.ts
import { initTRPC } from '@trpc/server';
const t = initTRPC.create();
export const router = t.router;
export const mergeRouters = t.mergeRouters;
export const publicProcedure = t.procedure;
// @filename: _app.ts
import * as trpc from '@trpc/server';
// ---cut---
=======
```ts
>>>>>>> 2eda47b4
import { mergeRouters, publicProcedure, router } from './trpc';

// Renamed from `appRouter`
const legacyRouter = trpc
  .router()
  /* ... */
  .interop();

const mainRouter = router({
  greeting: publicProcedure.query(() => 'hello from tRPC v10!'),
});

// Merge v9 router with v10 router
export const appRouter = mergeRouters(legacyRouter, mainRouter);

export type AppRouter = typeof appRouter;
```

:::tip
Be careful of using procedures that will end up having the same caller name! You will run into issues if a path in your legacy router matches a path in your new router.
:::tip

### 4. Use it in your client

Both sets of procedures will now be available for your client as v10 callers. You will now need to [visit your client code to update your callers to the v10 syntax](#client-package-changes).

```ts
// Vanilla JS v10 client caller:
client.proxy.greeting.query();

// React v10 client caller:
trpc.proxy.greeting.useQuery();
```

## Limitations of interop

### Subscriptions

We have changed the API of Subscriptions where subscriptions need to return an `observable`-instance. See [subscriptions docs](subscriptions).

> 🚧 Feel free to contribute to improve this section

### Custom HTTP options

See [HTTP-specific options moved from `TRPCClient` to links](#http-specific-options-moved-from-trpcclient-to-links).

### Custom Links

In v10, the Links architecture has been completely revamped. Therefore, custom links made for v9 will not work for v10 or while on interop. If you want more information about how to create a custom link for v10, checkout [the Links documentation](/docs/client/links#creating-a-custom-link).

## Client Package Changes

v10 also brings changes to the client side of your application. After making a few key changes, you'll unlock a few key quality of life changes:

- Jump to server definitions straight from your client
- Rename routers or procedures straight from the client

### `@trpc/react-query`

#### Renaming of @trpc/react to @trpc/react-query

The `@trpc/react` package has been renamed to `@trpc/react-query`. This is to reflect the fact that it is a thin wrapper around `react-query`, as well as to allow for situations where trpc may be used in react without the `@trpc/react-query` package, such as with upcoming React Server Components (RSCs) or with other data fetching library adapters. If you're using `@trpc/react`, you'll need to remove it and install `@trpc/react-query` instead, as well as update your imports:

```diff
- import { createReactQueryHooks } from '@trpc/react';
+ import { createReactQueryHooks } from '@trpc/react-query';
```

#### Major version upgrade of `react-query`

We've upgraded `peerDependencies` from `react-query@^3` to `@tanstack/react-query@^4`. Because our client hooks are only a thin wrapper around react-query, we encourage you to [visit their migration guide](https://tanstack.com/query/v4/docs/guides/migrating-to-react-query-4) for more details about your new React hooks implementation.

#### tRPC-specific options on hooks moved to `trpc`

To avoid collisions and confusion with any built-in `react-query` properties, we have moved all of the tRPC options to a property called `trpc`. This namespace brings clarity to options that are specific to tRPC and ensures that we won't collide with `react-query` in the future.

```tsx
// Before
useQuery(['post.byId', '1'], {
  context: {
    batching: false,
  },
});

// After:
useQuery(['post.byId', '1'], {
  trpc: {
    context: {
      batching: false,
    },
  },
});
// or:
trpc.post.byId.useQuery('1', {
  trpc: {
    batching: false,
  },
});
```

#### Query key changes

:::note
If you only use the tRPC provided APIs in your app you will have no problems in
migrating 👍 However if you have been using the tanstack query client directly
to do things like update query data for multiple tRPC generated queries using
[`queryClient.setQueriesData`](https://tanstack.com/query/v4/docs/reference/QueryClient#queryclientsetqueriesdata)
you may need to take note!
:::

To allow us to make room for some more advanced features like [invalidation across
whole routers](/docs/client/react/useUtils#invalidating-across-whole-routers), we needed to change how we use tanstack query keys under the
hood.

We have changed the query keys we use from using a `.` joined string for the
procedure path to a sub array of elements. We have also added a distinction
between `query`'s and `infinite` queries when they are placed in the cache. We
have also moved both this query `type` and the input into an object with named
properties.

Given the simple router below:

```tsx
export const appRouter = router({
  user: router({
    byId: publicProcedure
      .input(z.object({ id: z.number() }))
      .query((opts) => ({ user: { id: opts.input.id } })),
  }),
});
```

The query key used for `trpc.user.byId.useQuery({ id: 10 })` would change:

- Key in V9: `["user.byId", { id: 10 }]`
- Key in v10:`[["user", "byId"],{ input: { id:10 }, type: 'query' }]`

The majority of developers won't even notice this change, but for the small
minority that are using the tanstack `queryClient` directly to manipulate tRPC
generated queries, they will have to change the key they are filtering on!

### `@trpc/client`

#### Aborting procedures

In v9, the `.cancel()` method was used to abort procedures.

For v10, we have moved to [the AbortController Web API](https://developer.mozilla.org/en-US/docs/Web/API/AbortController) to align better with web standards. Instead of calling `.cancel()`, you'll give the query an `AbortSignal` and call `.abort()` on its parent `AbortController`.

```tsx
const ac = new AbortController();
const helloQuery = client.greeting.query('KATT', { signal: ac.signal });

// Aborting
ac.abort();
```

#### HTTP-specific options moved from `TRPCClient` to links

Previously, HTTP options (like headers) were placed straight onto your `createTRPCClient()`. However, since tRPC is technically not tied to HTTP itself, we've moved these from the `TRPCClient` to [`httpLink`](client/links/httpLink) and [`httpBatchLink`](client/links/httpBatchLink).

```ts
// Before:
import { createTRPCClient } from '@trpc/client';

const client = createTRPCClient({
  url: '...',
  fetch: myFetchPonyfill,
  AbortController: myAbortControllerPonyfill,
  headers() {
    return {
      'x-foo': 'bar',
    };
  },
});

// After:
import { createTRPCProxyClient, httpBatchLink } from '@trpc/client';

const client = createTRPCProxyClient({
  links: [
    httpBatchLink({
      url: '...',
      fetch: myFetchPonyfill,
      AbortController: myAbortControllerPonyfill,
      headers() {
        return {
          'x-foo': 'bar',
        };
      },
    })
  ]
});
```

This change is also reflected in the `@trpc/server` package, where `http` related exports were previously exported from the main entrypoint but have now been moved to their own `@trpc/server/http` entrypoint.

## Extras

### Removal of the teardown option

The teardown option has been removed and is no longer available.

### `createContext` return type

The `createContext` function can no longer return either `null` or `undefined`. If you weren't using a custom context, you'll have to return an empty object:

```diff
- createContext: () => null,
+ createContext: () => ({}),
```

### `queryClient` is no longer exposed through tRPC context

tRPC is no longer exposing the `queryClient` instance through `trpc.useContext()`. If you need to use some methods from `queryClient`, check if `trpc.useContext()` wraps them [here](/docs/client/react/useUtils#helpers). If tRPC doesn't wrap the respective method yet, you can import the `queryClient` from `@tanstack/react-query` and use it that way:

```tsx
import { useQueryClient } from '@tanstack/react-query';

const MyComponent = () => {
  const queryClient = useQueryClient();
  // ...
};
```

### Migrate custom error formatters

You will need to move the contents of your `formatError()` into your root `t` router. See the [Error Formatting docs](/docs/server/error-formatting) for more.<|MERGE_RESOLUTION|>--- conflicted
+++ resolved
@@ -318,20 +318,7 @@
 1. Rename your old `appRouter` to `legacyRouter`
 2. Create a new app router:
 
-<<<<<<< HEAD
-```ts twoslash title="src/server/routers/_app.ts"
-// @filename: trpc.ts
-import { initTRPC } from '@trpc/server';
-const t = initTRPC.create();
-export const router = t.router;
-export const mergeRouters = t.mergeRouters;
-export const publicProcedure = t.procedure;
-// @filename: _app.ts
-import * as trpc from '@trpc/server';
-// ---cut---
-=======
-```ts
->>>>>>> 2eda47b4
+```ts
 import { mergeRouters, publicProcedure, router } from './trpc';
 
 // Renamed from `appRouter`
