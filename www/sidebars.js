module.exports = {
  docs: [
    {
      type: 'category',
      label: 'tRPC',
      collapsed: false,
      items: [
        'main/introduction',
        'main/quickstart',
        'main/example-apps',
        'nextjs/introduction',
        'reactjs/introduction',
        'main/contributing',
        'main/love',
        'main/sponsors',
        'main/awesome-trpc',
      ],
    },
    {
      type: 'category',
      label: '@trpc/server',
      collapsed: false,
      items: [
        'server/router',
        'server/merging-routers',
        'server/context',
        'server/middlewares',
        'server/metadata',
        'server/authorization',
        'server/output-validation',
        'server/infer-types',
        'server/error-handling',
        'server/error-formatting',
        'server/data-transformers',
        'server/caching',
        'server/express',
        'server/fastify',
<<<<<<< HEAD
        'server/fetch',
        'server/api-gateway',
=======
        'server/aws-lambda',
>>>>>>> 47ab1878
      ],
    },
    {
      type: 'category',
      label: '@trpc/client',
      collapsed: false,
      items: ['client/vanilla', 'client/links'],
    },

    {
      type: 'category',
      label: '@trpc/react',
      collapsed: false,
      items: [
        'reactjs/queries',
        'reactjs/mutations',
        'reactjs/useInfiniteQuery',
        'reactjs/invalidateQueries',
        'reactjs/ssg-helpers',
      ],
    },
    {
      type: 'category',
      label: '@trpc/next',
      collapsed: false,
      items: ['nextjs/ssr', 'nextjs/ssg', 'nextjs/starter-projects'],
    },
    {
      type: 'category',
      label: 'Extra information',
      collapsed: false,
      items: [
        'further/rpc',
        'further/subscriptions',
        'further/further-reading',
      ],
    },
  ],
};<|MERGE_RESOLUTION|>--- conflicted
+++ resolved
@@ -35,12 +35,8 @@
         'server/caching',
         'server/express',
         'server/fastify',
-<<<<<<< HEAD
         'server/fetch',
-        'server/api-gateway',
-=======
         'server/aws-lambda',
->>>>>>> 47ab1878
       ],
     },
     {
