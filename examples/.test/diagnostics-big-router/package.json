--- conflicted
+++ resolved
@@ -8,19 +8,11 @@
     "postinstall": "tsx scripts/codegen"
   },
   "dependencies": {
-<<<<<<< HEAD
     "@tanstack/react-query": "^5.0.0",
-    "@trpc/client": "^10.43.6",
-    "@trpc/next": "^10.43.6",
-    "@trpc/react-query": "^10.43.6",
-    "@trpc/server": "^10.43.6",
-=======
-    "@tanstack/react-query": "^4.18.0",
     "@trpc/client": "^10.43.7",
     "@trpc/next": "^10.43.7",
     "@trpc/react-query": "^10.43.7",
     "@trpc/server": "^10.43.7",
->>>>>>> 6fd5f45a
     "next": "^14.0.1",
     "react": "^18.2.0",
     "react-dom": "^18.2.0",
