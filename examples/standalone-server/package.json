--- conflicted
+++ resolved
@@ -18,10 +18,6 @@
     "@types/node-fetch": "^2.5.11",
     "abort-controller": "^3.0.0",
     "node-fetch": "^2.6.1",
-<<<<<<< HEAD
-    "typescript": "4.7.4",
-=======
->>>>>>> 3713e172
     "ws": "^8.0.0",
     "zod": "^3.0.0"
   },
@@ -34,7 +30,7 @@
     "npm-run-all": "^4.1.5",
     "start-server-and-test": "^1.12.0",
     "ts-node": "^10.3.0",
-    "typescript": "4.4.4",
+    "typescript": "4.7.4",
     "wait-port": "^0.2.9"
   },
   "publishConfig": {
