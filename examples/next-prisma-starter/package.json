--- conflicted
+++ resolved
@@ -62,13 +62,8 @@
     "playwright": "^1.14.1",
     "prettier": "^2.3.2",
     "prisma": "^2.18.0",
-<<<<<<< HEAD
-    "ts-jest": "^27.0.3",
-    "typescript": "^4.4.2"
-=======
     "ts-jest": "^27.0.5",
     "typescript": "4.4.2"
->>>>>>> a7aae74e
   },
   "publishConfig": {
     "access": "restricted"
