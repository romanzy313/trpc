--- conflicted
+++ resolved
@@ -29,10 +29,6 @@
     "test-start": "start-server-and-test start http://127.0.0.1:3000 test",
     "postinstall": "pnpm generate"
   },
-<<<<<<< HEAD
-=======
-  "packageManager": "pnpm@8.5.0",
->>>>>>> 623b4706
   "prisma": {
     "seed": "tsx prisma/seed.ts"
   },
