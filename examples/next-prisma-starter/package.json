--- conflicted
+++ resolved
@@ -22,17 +22,9 @@
     "lint-fix": "pnpm lint --fix",
     "migrate-dev": "prisma migrate dev",
     "migrate": "prisma migrate deploy",
-<<<<<<< HEAD
-    "test": "run-s test:*",
-    "test:unit": "vitest run",
-    "test:e2e": "playwright test",
-    "test-dev": "start-server-and-test dev http://127.0.0.1:3000 test",
-    "test-start": "start-server-and-test start http://127.0.0.1:3000 test",
-=======
     "test-unit": "vitest",
     "test-e2e": "playwright test",
     "test-start": "run-s test-unit test-e2e",
->>>>>>> a781c2a6
     "postinstall": "pnpm generate"
   },
   "prisma": {
