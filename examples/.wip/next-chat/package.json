--- conflicted
+++ resolved
@@ -1,10 +1,6 @@
 {
   "name": "@examples/chat",
-<<<<<<< HEAD
-  "version": "8.1.4-alpha.1",
-=======
   "version": "8.1.4",
->>>>>>> e75b7282
   "private": true,
   "scripts": {
     "dx:next": "prisma generate && next dev",
@@ -22,17 +18,10 @@
   },
   "dependencies": {
     "@prisma/client": "^2.18.0",
-<<<<<<< HEAD
-    "@trpc/client": "^8.1.4-alpha.1",
-    "@trpc/next": "^8.1.4-alpha.1",
-    "@trpc/react": "^8.1.4-alpha.1",
-    "@trpc/server": "^8.1.4-alpha.1",
-=======
     "@trpc/client": "^8.1.4",
     "@trpc/next": "^8.1.4",
     "@trpc/react": "^8.1.4",
     "@trpc/server": "^8.1.4",
->>>>>>> e75b7282
     "jest": "^27.0.5",
     "jest-playwright": "^0.0.1",
     "jest-playwright-preset": "^1.4.5",
