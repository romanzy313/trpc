{
  "name": "@examples/minimal-react-server",
<<<<<<< HEAD
  "version": "10.14.0",
=======
  "version": "10.16.0",
>>>>>>> 393f15d7
  "private": true,
  "scripts": {
    "build": "tsc",
    "dev": "tsx watch index.ts",
    "lint": "eslint --ext \".js,.ts,.tsx\" --report-unused-disable-directives index.ts",
    "start": "node dist/index.js"
  },
  "dependencies": {
<<<<<<< HEAD
    "@trpc/server": "^10.14.0",
=======
    "@trpc/server": "^10.16.0",
>>>>>>> 393f15d7
    "cors": "^2.8.5",
    "zod": "^3.0.0"
  },
  "devDependencies": {
    "@types/cors": "^2.8.13",
    "@types/node": "^18.7.20",
    "eslint": "^8.30.0",
    "tsx": "^3.12.3",
    "typescript": "^4.8.3"
  }
}<|MERGE_RESOLUTION|>--- conflicted
+++ resolved
@@ -1,10 +1,6 @@
 {
   "name": "@examples/minimal-react-server",
-<<<<<<< HEAD
-  "version": "10.14.0",
-=======
   "version": "10.16.0",
->>>>>>> 393f15d7
   "private": true,
   "scripts": {
     "build": "tsc",
@@ -13,11 +9,7 @@
     "start": "node dist/index.js"
   },
   "dependencies": {
-<<<<<<< HEAD
-    "@trpc/server": "^10.14.0",
-=======
     "@trpc/server": "^10.16.0",
->>>>>>> 393f15d7
     "cors": "^2.8.5",
     "zod": "^3.0.0"
   },
