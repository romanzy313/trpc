--- conflicted
+++ resolved
@@ -1,10 +1,6 @@
 {
   "name": "@examples/minimal-react-server",
-<<<<<<< HEAD
-  "version": "10.38.2",
-=======
   "version": "10.38.3",
->>>>>>> 72b94b0f
   "private": true,
   "scripts": {
     "build": "tsc",
@@ -13,11 +9,7 @@
     "start": "node dist/index.js"
   },
   "dependencies": {
-<<<<<<< HEAD
-    "@trpc/server": "^10.38.2",
-=======
     "@trpc/server": "^10.38.3",
->>>>>>> 72b94b0f
     "cors": "^2.8.5",
     "zod": "^3.0.0"
   },
