{
  "name": "@examples/minimal-react-client",
  "private": true,
<<<<<<< HEAD
  "version": "10.14.0",
=======
  "version": "10.16.0",
>>>>>>> 393f15d7
  "type": "module",
  "scripts": {
    "dev": "vite",
    "build": "tsc && vite build",
    "lint": "eslint --ext \".js,.ts,.tsx\" --report-unused-disable-directives src",
    "start": "vite preview"
  },
  "dependencies": {
<<<<<<< HEAD
    "@tanstack/react-query": "^4.3.8",
    "@trpc/client": "^10.14.0",
    "@trpc/react-query": "^10.14.0",
    "@trpc/server": "^10.14.0",
=======
    "@tanstack/react-query": "^4.18.0",
    "@trpc/client": "^10.16.0",
    "@trpc/react-query": "^10.16.0",
    "@trpc/server": "^10.16.0",
>>>>>>> 393f15d7
    "react": "^18.2.0",
    "react-dom": "^18.2.0"
  },
  "devDependencies": {
    "@types/react": "^18.0.9",
    "@types/react-dom": "^18.0.5",
    "@vitejs/plugin-react": "^3.1.0",
    "eslint": "^8.30.0",
    "typescript": "^4.8.3",
    "vite": "^4.1.2"
  }
}<|MERGE_RESOLUTION|>--- conflicted
+++ resolved
@@ -1,11 +1,7 @@
 {
   "name": "@examples/minimal-react-client",
   "private": true,
-<<<<<<< HEAD
-  "version": "10.14.0",
-=======
   "version": "10.16.0",
->>>>>>> 393f15d7
   "type": "module",
   "scripts": {
     "dev": "vite",
@@ -14,17 +10,10 @@
     "start": "vite preview"
   },
   "dependencies": {
-<<<<<<< HEAD
-    "@tanstack/react-query": "^4.3.8",
-    "@trpc/client": "^10.14.0",
-    "@trpc/react-query": "^10.14.0",
-    "@trpc/server": "^10.14.0",
-=======
     "@tanstack/react-query": "^4.18.0",
     "@trpc/client": "^10.16.0",
     "@trpc/react-query": "^10.16.0",
     "@trpc/server": "^10.16.0",
->>>>>>> 393f15d7
     "react": "^18.2.0",
     "react-dom": "^18.2.0"
   },
