{
  "name": "@examples/next-app-dir",
  "private": true,
  "version": "10.38.5",
  "scripts": {
    "dev": "next dev",
    "build": "next build",
    "start": "next start",
    "lint": "next lint",
    "test:e2e": "playwright test",
    "test-dev": "start-server-and-test dev 3000 test:e2e",
    "test-start": "start-server-and-test start 3000 test:e2e"
  },
  "dependencies": {
    "@hookform/resolvers": "^2.9.11",
<<<<<<< HEAD
    "@tanstack/react-query": "^5.0.0-beta.9",
    "@trpc/client": "^10.38.4",
    "@trpc/next": "^10.38.4",
    "@trpc/react-query": "^10.38.4",
    "@trpc/server": "^10.38.4",
=======
    "@tanstack/react-query": "^4.18.0",
    "@trpc/client": "^10.38.5",
    "@trpc/next": "^10.38.5",
    "@trpc/react-query": "^10.38.5",
    "@trpc/server": "^10.38.5",
>>>>>>> 3faa33bd
    "@types/node": "^18.16.16",
    "@types/react": "^18.2.8",
    "@types/react-dom": "^18.2.4",
    "next": "^13.4.8",
    "next-auth": "^4.22.1",
    "react": "^18.2.0",
    "react-dom": "^18.2.0",
    "react-hook-form": "^7.43.3",
    "superjson": "^1.12.4",
    "trpc-api": "link:./src/trpc",
    "typescript": "^5.1.3",
    "zod": "^3.0.0"
  },
  "devDependencies": {
    "@playwright/test": "^1.26.1",
    "start-server-and-test": "^1.12.0",
    "wait-port": "^1.0.1"
  }
}<|MERGE_RESOLUTION|>--- conflicted
+++ resolved
@@ -13,19 +13,11 @@
   },
   "dependencies": {
     "@hookform/resolvers": "^2.9.11",
-<<<<<<< HEAD
     "@tanstack/react-query": "^5.0.0-beta.9",
-    "@trpc/client": "^10.38.4",
-    "@trpc/next": "^10.38.4",
-    "@trpc/react-query": "^10.38.4",
-    "@trpc/server": "^10.38.4",
-=======
-    "@tanstack/react-query": "^4.18.0",
     "@trpc/client": "^10.38.5",
     "@trpc/next": "^10.38.5",
     "@trpc/react-query": "^10.38.5",
     "@trpc/server": "^10.38.5",
->>>>>>> 3faa33bd
     "@types/node": "^18.16.16",
     "@types/react": "^18.2.8",
     "@types/react-dom": "^18.2.4",
