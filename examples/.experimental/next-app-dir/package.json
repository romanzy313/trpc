{
  "name": "@examples/next-app-dir",
  "private": true,
  "version": "10.44.0",
  "scripts": {
    "dev": "next dev",
    "build": "next build",
    "start": "next start",
    "lint": "next lint",
    "test:e2e": "playwright test",
    "test-dev": "start-server-and-test dev 3000 test:e2e",
    "test-start": "start-server-and-test start 3000 test:e2e"
  },
  "dependencies": {
    "@hookform/resolvers": "^2.9.11",
<<<<<<< HEAD
    "@tanstack/react-query": "^5.0.0",
    "@trpc/client": "^10.43.7",
    "@trpc/next": "^10.43.7",
    "@trpc/react-query": "^10.43.7",
    "@trpc/server": "^10.43.7",
=======
    "@tanstack/react-query": "^4.18.0",
    "@trpc/client": "^10.44.0",
    "@trpc/next": "^10.44.0",
    "@trpc/react-query": "^10.44.0",
    "@trpc/server": "^10.44.0",
>>>>>>> 5a8c9790
    "@types/node": "^18.16.16",
    "@types/react": "^18.2.33",
    "@types/react-dom": "^18.2.14",
    "next": "^14.0.1",
    "next-auth": "^4.22.1",
    "react": "^18.2.0",
    "react-dom": "^18.2.0",
    "react-hook-form": "^7.43.3",
    "superjson": "^1.12.4",
    "trpc-api": "link:./src/trpc",
    "typescript": "^5.1.3",
    "zod": "^3.0.0"
  },
  "devDependencies": {
    "@playwright/test": "^1.26.1",
    "start-server-and-test": "^1.12.0",
    "wait-port": "^1.0.1"
  }
}<|MERGE_RESOLUTION|>--- conflicted
+++ resolved
@@ -13,19 +13,11 @@
   },
   "dependencies": {
     "@hookform/resolvers": "^2.9.11",
-<<<<<<< HEAD
     "@tanstack/react-query": "^5.0.0",
-    "@trpc/client": "^10.43.7",
-    "@trpc/next": "^10.43.7",
-    "@trpc/react-query": "^10.43.7",
-    "@trpc/server": "^10.43.7",
-=======
-    "@tanstack/react-query": "^4.18.0",
     "@trpc/client": "^10.44.0",
     "@trpc/next": "^10.44.0",
     "@trpc/react-query": "^10.44.0",
     "@trpc/server": "^10.44.0",
->>>>>>> 5a8c9790
     "@types/node": "^18.16.16",
     "@types/react": "^18.2.33",
     "@types/react-dom": "^18.2.14",
