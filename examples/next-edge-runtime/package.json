--- conflicted
+++ resolved
@@ -1,10 +1,6 @@
 {
   "name": "@examples/next-edge-runtime",
-<<<<<<< HEAD
-  "version": "10.38.2",
-=======
   "version": "10.38.3",
->>>>>>> 72b94b0f
   "private": true,
   "scripts": {
     "dev": "next dev",
@@ -13,19 +9,11 @@
     "start": "next start"
   },
   "dependencies": {
-<<<<<<< HEAD
     "@tanstack/react-query": "^5.0.0-beta.9",
-    "@trpc/client": "^10.38.2",
-    "@trpc/next": "^10.38.2",
-    "@trpc/react-query": "^10.38.2",
-    "@trpc/server": "^10.38.2",
-=======
-    "@tanstack/react-query": "^4.18.0",
     "@trpc/client": "^10.38.3",
     "@trpc/next": "^10.38.3",
     "@trpc/react-query": "^10.38.3",
     "@trpc/server": "^10.38.3",
->>>>>>> 72b94b0f
     "next": "^13.4.8",
     "react": "^18.2.0",
     "react-dom": "^18.2.0",
