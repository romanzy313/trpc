{
  "name": "@examples/express-minimal",
<<<<<<< HEAD
  "version": "10.14.0",
=======
  "version": "10.16.0",
>>>>>>> 393f15d7
  "private": true,
  "type": "module",
  "scripts": {
    "dev:server": "tsx watch src/server",
    "dev:client": "wait-port 3000 && tsx watch src/client",
    "dev": "run-p dev:* --print-label",
    "lint": "eslint --ext \".js,.ts,.tsx\" --report-unused-disable-directives src",
    "type-check": "tsc",
    "build": "esbuild src/server.ts src/client.ts --bundle --packages=external --platform=node --format=esm --outdir=dist --sourcemap",
    "start": "pnpm dev",
    "test-dev": "start-server-and-test 'tsx src/server' 3000 'tsx src/client'",
    "test-start": "start-server-and-test 'node dist/server' 3000 'node dist/client'"
  },
  "dependencies": {
<<<<<<< HEAD
    "@trpc/client": "^10.14.0",
    "@trpc/react-query": "^10.14.0",
    "@trpc/server": "^10.14.0",
=======
    "@trpc/client": "^10.16.0",
    "@trpc/react-query": "^10.16.0",
    "@trpc/server": "^10.16.0",
>>>>>>> 393f15d7
    "express": "^4.17.1",
    "zod": "^3.0.0"
  },
  "alias": {
    "scheduler/tracing": "../../node_modules/scheduler/tracing-profiling"
  },
  "devDependencies": {
    "@types/express": "^4.17.12",
    "@types/node": "^18.7.20",
    "@types/react": "^18.0.9",
    "esbuild": "^0.17.10",
    "eslint": "^8.30.0",
    "npm-run-all": "^4.1.5",
    "start-server-and-test": "^1.12.0",
    "tsx": "^3.12.3",
    "typescript": "^4.8.3",
    "wait-port": "^1.0.1"
  },
  "publishConfig": {
    "access": "restricted"
  }
}<|MERGE_RESOLUTION|>--- conflicted
+++ resolved
@@ -1,10 +1,6 @@
 {
   "name": "@examples/express-minimal",
-<<<<<<< HEAD
-  "version": "10.14.0",
-=======
   "version": "10.16.0",
->>>>>>> 393f15d7
   "private": true,
   "type": "module",
   "scripts": {
@@ -19,15 +15,9 @@
     "test-start": "start-server-and-test 'node dist/server' 3000 'node dist/client'"
   },
   "dependencies": {
-<<<<<<< HEAD
-    "@trpc/client": "^10.14.0",
-    "@trpc/react-query": "^10.14.0",
-    "@trpc/server": "^10.14.0",
-=======
     "@trpc/client": "^10.16.0",
     "@trpc/react-query": "^10.16.0",
     "@trpc/server": "^10.16.0",
->>>>>>> 393f15d7
     "express": "^4.17.1",
     "zod": "^3.0.0"
   },
