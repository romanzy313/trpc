name: Examples E2E
on: [push]
jobs:
  e2e-node12:
    env:
      DATABASE_URL: postgresql://postgres:@localhost:5432/trpcdb
    runs-on: ${{ matrix.os }}
    timeout-minutes: 10
    strategy:
      matrix:
        dir: [next-prisma-starter]
        # start example with:
        node-start: ['12.x']
        os: [ubuntu-latest]
    services:
      postgres:
        image: postgres:12.1
        env:
          POSTGRES_USER: postgres
          POSTGRES_DB: trpcdb
        ports:
          - 5432:5432
    steps:
      - uses: actions/checkout@v2
      - uses: actions/setup-node@v2
        with:
<<<<<<< HEAD
          node-version: 16.x
=======
          node-version: 14.x
>>>>>>> cf674811
      - run: node -v
      - uses: bahmutov/npm-install@v1

      - name: Next.js cache
        uses: actions/cache@v2
        with:
          path: ${{ github.workspace }}${{ matrix.dir }}/.next/cache
          key: ${{ matrix.dir }}-${{ runner.os }}-${{ matrix.node-start }}-${{ hashFiles('**/yarn.lock') }}-nextjs

      - uses: actions/setup-node@v2
        with:
          node-version: ${{ matrix.node-start }}

      - run: node -v
<<<<<<< HEAD
      # - run: yarn install --cwd examples/${{ matrix.dir }} --ignore-scripts
=======
>>>>>>> cf674811
      - run: yarn --ignore-engines playwright install-deps

      - name: if exists, run yarn lint
        run: cd examples/${{ matrix.dir }} && cat package.json | if grep --silent '"lint"'; then yarn lint; fi
      - run: yarn --cwd examples/${{ matrix.dir }} build
      - run: yarn --cwd examples/${{ matrix.dir }} test-start
      - run: yarn --cwd examples/${{ matrix.dir }} test-dev<|MERGE_RESOLUTION|>--- conflicted
+++ resolved
@@ -24,11 +24,7 @@
       - uses: actions/checkout@v2
       - uses: actions/setup-node@v2
         with:
-<<<<<<< HEAD
           node-version: 16.x
-=======
-          node-version: 14.x
->>>>>>> cf674811
       - run: node -v
       - uses: bahmutov/npm-install@v1
 
@@ -43,10 +39,6 @@
           node-version: ${{ matrix.node-start }}
 
       - run: node -v
-<<<<<<< HEAD
-      # - run: yarn install --cwd examples/${{ matrix.dir }} --ignore-scripts
-=======
->>>>>>> cf674811
       - run: yarn --ignore-engines playwright install-deps
 
       - name: if exists, run yarn lint
