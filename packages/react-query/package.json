{
  "name": "@trpc/react-query",
  "version": "10.41.0",
  "description": "The tRPC React library",
  "author": "KATT",
  "license": "MIT",
  "main": "dist/index.js",
  "module": "dist/index.mjs",
  "typings": "dist/index.d.ts",
  "homepage": "https://trpc.io",
  "repository": {
    "type": "git",
    "url": "git+https://github.com/trpc/trpc.git",
    "directory": "packages/react"
  },
  "scripts": {
    "build": "rollup --config rollup.config.ts --configPlugin rollup-plugin-swc3",
    "dev": "pnpm build --watch",
    "codegen-entrypoints": "tsx entrypoints.script.ts",
    "lint": "eslint --cache --ext \".js,.ts,.tsx\" --ignore-path ../../.gitignore --report-unused-disable-directives src",
    "ts-watch": "tsc --project tsconfig.watch.json --watch"
  },
  "exports": {
    "./package.json": "./package.json",
    ".": {
      "import": "./dist/index.mjs",
      "require": "./dist/index.js",
      "default": "./dist/index.js"
    },
    "./server": {
      "import": "./dist/server/index.mjs",
      "require": "./dist/server/index.js",
      "default": "./dist/server/index.js"
    },
    "./shared": {
      "import": "./dist/shared/index.mjs",
      "require": "./dist/shared/index.js",
      "default": "./dist/shared/index.js"
    }
  },
  "files": [
    "dist",
    "src",
    "README.md",
    "package.json",
    "server",
    "shared",
    "!**/*.test.*"
  ],
  "eslintConfig": {
    "rules": {
      "react-hooks/exhaustive-deps": "error",
      "no-restricted-imports": [
        "error",
        "@trpc/react-query"
      ]
    }
  },
  "peerDependencies": {
<<<<<<< HEAD
    "@tanstack/react-query": "^5.0.0",
    "@trpc/client": "10.40.0",
    "@trpc/server": "10.40.0",
=======
    "@tanstack/react-query": "^4.18.0",
    "@trpc/client": "10.41.0",
    "@trpc/server": "10.41.0",
>>>>>>> 39bc6218
    "react": ">=16.8.0",
    "react-dom": ">=16.8.0"
  },
  "devDependencies": {
<<<<<<< HEAD
    "@tanstack/react-query": "^5.0.0",
    "@trpc/client": "10.40.0",
    "@trpc/server": "10.40.0",
=======
    "@tanstack/react-query": "^4.18.0",
    "@trpc/client": "10.41.0",
    "@trpc/server": "10.41.0",
>>>>>>> 39bc6218
    "@types/express": "^4.17.17",
    "@types/node": "^18.16.16",
    "@types/react": "^18.2.8",
    "eslint": "^8.40.0",
    "express": "^4.17.1",
    "next": "^13.4.8",
    "react": "^18.2.0",
    "react-dom": "^18.2.0",
    "rollup": "^2.79.1",
    "tsx": "^3.12.7",
    "zod": "^3.0.0"
  },
  "publishConfig": {
    "access": "public"
  },
  "funding": [
    "https://trpc.io/sponsor"
  ]
}<|MERGE_RESOLUTION|>--- conflicted
+++ resolved
@@ -57,28 +57,16 @@
     }
   },
   "peerDependencies": {
-<<<<<<< HEAD
     "@tanstack/react-query": "^5.0.0",
-    "@trpc/client": "10.40.0",
-    "@trpc/server": "10.40.0",
-=======
-    "@tanstack/react-query": "^4.18.0",
     "@trpc/client": "10.41.0",
     "@trpc/server": "10.41.0",
->>>>>>> 39bc6218
     "react": ">=16.8.0",
     "react-dom": ">=16.8.0"
   },
   "devDependencies": {
-<<<<<<< HEAD
     "@tanstack/react-query": "^5.0.0",
-    "@trpc/client": "10.40.0",
-    "@trpc/server": "10.40.0",
-=======
-    "@tanstack/react-query": "^4.18.0",
     "@trpc/client": "10.41.0",
     "@trpc/server": "10.41.0",
->>>>>>> 39bc6218
     "@types/express": "^4.17.17",
     "@types/node": "^18.16.16",
     "@types/react": "^18.2.8",
