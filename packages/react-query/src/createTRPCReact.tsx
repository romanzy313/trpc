import { InfiniteData } from '@tanstack/react-query';
import { TRPCClientErrorLike } from '@trpc/client';
import {
  AnyMutationProcedure,
  AnyProcedure,
  AnyQueryProcedure,
  AnyRouter,
  AnySubscriptionProcedure,
  inferProcedureInput,
  ProcedureRouterRecord,
  ProtectedIntersection,
} from '@trpc/server';
import {
  createFlatProxy,
  inferTransformedProcedureOutput,
  inferTransformedSubscriptionOutput,
} from '@trpc/server/shared';
import { useMemo } from 'react';
import { TRPCUseQueries } from './internals/useQueries';
import {
  createReactProxyDecoration,
  createReactQueryUtilsProxy,
  CreateReactUtilsProxy,
} from './shared';
import {
  CreateReactQueryHooks,
  createRootHooks,
} from './shared/hooks/createHooksInternal';
import {
  CreateClient,
  DefinedUseTRPCQueryOptions,
  DefinedUseTRPCQueryResult,
  TRPCProvider,
  UseDehydratedState,
  UseTRPCInfiniteQueryOptions,
  UseTRPCInfiniteQueryResult,
  UseTRPCInfiniteQuerySuccessResult,
  UseTRPCMutationOptions,
  UseTRPCMutationResult,
  UseTRPCQueryOptions,
  UseTRPCQueryResult,
  UseTRPCQuerySuccessResult,
  UseTRPCSubscriptionOptions,
} from './shared/hooks/types';
import { CreateTRPCReactOptions } from './shared/types';

/**
 * @internal
 */
export interface ProcedureUseQuery<
  TProcedure extends AnyProcedure,
  TPath extends string,
> {
  <
    TQueryFnData extends inferTransformedProcedureOutput<TProcedure> = inferTransformedProcedureOutput<TProcedure>,
    TData = TQueryFnData,
  >(
    input: inferProcedureInput<TProcedure>,
    opts: DefinedUseTRPCQueryOptions<
      TPath,
      inferProcedureInput<TProcedure>,
      TQueryFnData,
      TData,
      TRPCClientErrorLike<TProcedure>,
      inferTransformedProcedureOutput<TProcedure>
    >,
  ): DefinedUseTRPCQueryResult<TData, TRPCClientErrorLike<TProcedure>>;

  <
    TQueryFnData extends inferTransformedProcedureOutput<TProcedure> = inferTransformedProcedureOutput<TProcedure>,
    TData = TQueryFnData,
  >(
    input: inferProcedureInput<TProcedure>,
    opts?: UseTRPCQueryOptions<
      TPath,
      inferProcedureInput<TProcedure>,
      TQueryFnData,
      TData,
      TRPCClientErrorLike<TProcedure>,
      inferTransformedProcedureOutput<TProcedure>
    >,
  ): UseTRPCQueryResult<TData, TRPCClientErrorLike<TProcedure>>;
}

/**
 * @internal
 */
export type DecorateProcedure<
  TProcedure extends AnyProcedure,
  _TFlags,
  TPath extends string,
> = TProcedure extends AnyQueryProcedure
<<<<<<< HEAD
  ? {
      /**
       * @see https://trpc.io/docs/client/react/useQuery
       */
      useQuery: ProcedureUseQuery<TProcedure, TPath>;
      /**
       * @see https://trpc.io/docs/client/react/suspense#usesuspensequery
       */
      useSuspenseQuery: <
        TQueryFnData extends inferTransformedProcedureOutput<TProcedure> = inferTransformedProcedureOutput<TProcedure>,
        TData = TQueryFnData,
      >(
        input: inferProcedureInput<TProcedure>,
        opts?: Omit<
          UseTRPCQueryOptions<
            TPath,
            inferProcedureInput<TProcedure>,
            TQueryFnData,
            TData,
            TRPCClientErrorLike<TProcedure>
          >,
          'enabled' | 'suspense'
        >,
      ) => [
        TData,
        UseTRPCQuerySuccessResult<TData, TRPCClientErrorLike<TProcedure>>,
      ];
    } & (inferProcedureInput<TProcedure> extends { cursor?: any } | void
=======
  ? (inferProcedureInput<TProcedure> extends { cursor?: any } | void
>>>>>>> b92f34aa
      ? {
          /**
           * @see https://trpc.io/docs/client/react/suspense#useinfinitesuspensequery
           */
          useInfiniteQuery: (
            input: Omit<inferProcedureInput<TProcedure>, 'cursor'>,
            opts?: UseTRPCInfiniteQueryOptions<
              TPath,
              inferProcedureInput<TProcedure>,
              inferTransformedProcedureOutput<TProcedure>,
              TRPCClientErrorLike<TProcedure>
            >,
          ) => UseTRPCInfiniteQueryResult<
            inferTransformedProcedureOutput<TProcedure>,
            TRPCClientErrorLike<TProcedure>
          >;
          /**
           * @see https://trpc.io/docs/client/react/suspense
           */
          useSuspenseInfiniteQuery: (
            input: Omit<inferProcedureInput<TProcedure>, 'cursor'>,
            opts?: Omit<
              UseTRPCInfiniteQueryOptions<
                TPath,
                inferProcedureInput<TProcedure>,
                inferTransformedProcedureOutput<TProcedure>,
                TRPCClientErrorLike<TProcedure>
              >,
              'enabled' | 'suspense'
            >,
          ) => [
            InfiniteData<inferTransformedProcedureOutput<TProcedure>>,
            UseTRPCInfiniteQuerySuccessResult<
              inferTransformedProcedureOutput<TProcedure>,
              TRPCClientErrorLike<TProcedure>
            >,
          ];
        }
      : object) & {
      /**
       * Method to extract the query key for a procedure
       * @param type - defaults to `any`
       * @see https://trpc.io/docs/client/react/getQueryKey
       * @deprecated - import `getQueryKey` from `@trpc/react-query` instead
       */
      getQueryKey: (
        input: inferProcedureInput<TProcedure>,
        type?: QueryType,
      ) => QueryKey;
      /**
       * @see https://trpc.io/docs/client/react/useQuery
       */
      useQuery: ProcedureUseQuery<TProcedure, TPath>;
      /**
       * @see https://trpc.io/docs/client/react/suspense#usesuspensequery
       */
      useSuspenseQuery: <
        TQueryFnData extends inferTransformedProcedureOutput<TProcedure> = inferTransformedProcedureOutput<TProcedure>,
        TData = TQueryFnData,
      >(
        input: inferProcedureInput<TProcedure>,
        opts?: Omit<
          UseTRPCQueryOptions<
            TPath,
            inferProcedureInput<TProcedure>,
            TQueryFnData,
            TData,
            TRPCClientErrorLike<TProcedure>
          >,
          'enabled' | 'suspense'
        >,
      ) => [
        TData,
        UseTRPCQuerySuccessResult<TData, TRPCClientErrorLike<TProcedure>>,
      ];
    }
  : TProcedure extends AnyMutationProcedure
  ? {
      /**
       * @see https://trpc.io/docs/client/react/useMutation
       */
      useMutation: <TContext = unknown>(
        opts?: UseTRPCMutationOptions<
          inferProcedureInput<TProcedure>,
          TRPCClientErrorLike<TProcedure>,
          inferTransformedProcedureOutput<TProcedure>,
          TContext
        >,
      ) => UseTRPCMutationResult<
        inferTransformedProcedureOutput<TProcedure>,
        TRPCClientErrorLike<TProcedure>,
        inferProcedureInput<TProcedure>,
        TContext
      >;
    }
  : TProcedure extends AnySubscriptionProcedure
  ? {
      /**
       * @see https://trpc.io/docs/subscriptions
       */
      useSubscription: (
        input: inferProcedureInput<TProcedure>,
        opts?: UseTRPCSubscriptionOptions<
          inferTransformedSubscriptionOutput<TProcedure>,
          TRPCClientErrorLike<TProcedure>
        >,
      ) => void;
    }
  : never;

/**
 * @internal
 */
export type DecoratedProcedureRecord<
  TProcedures extends ProcedureRouterRecord,
  TFlags,
  TPath extends string = '',
> = {
  [TKey in keyof TProcedures]: TProcedures[TKey] extends AnyRouter
    ? DecoratedProcedureRecord<
        TProcedures[TKey]['_def']['record'],
        TFlags,
        `${TPath}${TKey & string}.`
<<<<<<< HEAD
      >
=======
      > & {
        /**
         * @deprecated - import `getQueryKey` from `@trpc/react-query` instead
         */
        getQueryKey: () => QueryKey;
      }
>>>>>>> b92f34aa
    : TProcedures[TKey] extends AnyProcedure
    ? DecorateProcedure<TProcedures[TKey], TFlags, `${TPath}${TKey & string}`>
    : never;
};

/**
 * @internal
 */
export type CreateTRPCReactBase<TRouter extends AnyRouter, TSSRContext> = {
  /**
   * @see https://trpc.io/docs/client/react/useContext
   */
  useContext(): CreateReactUtilsProxy<TRouter, TSSRContext>;
  Provider: TRPCProvider<TRouter, TSSRContext>;
  createClient: CreateClient<TRouter>;
  useQueries: TRPCUseQueries<TRouter>;
  useDehydratedState: UseDehydratedState<TRouter>;
};

export type CreateTRPCReact<
  TRouter extends AnyRouter,
  TSSRContext,
  TFlags,
> = ProtectedIntersection<
  CreateTRPCReactBase<TRouter, TSSRContext>,
  DecoratedProcedureRecord<TRouter['_def']['record'], TFlags>
>;

/**
 * @internal
 */
export function createHooksInternalProxy<
  TRouter extends AnyRouter,
  TSSRContext = unknown,
  TFlags = null,
>(trpc: CreateReactQueryHooks<TRouter, TSSRContext>) {
  type CreateHooksInternalProxy = CreateTRPCReact<TRouter, TSSRContext, TFlags>;

  return createFlatProxy<CreateHooksInternalProxy>((key) => {
    if (key === 'useContext') {
      return () => {
        const context = trpc.useContext();
        // create a stable reference of the utils context
        return useMemo(() => {
          return (createReactQueryUtilsProxy as any)(context);
        }, [context]);
      };
    }

    if (trpc.hasOwnProperty(key)) {
      return (trpc as any)[key];
    }

    return createReactProxyDecoration(key, trpc);
  });
}

export function createTRPCReact<
  TRouter extends AnyRouter,
  TSSRContext = unknown,
  TFlags = null,
>(
  opts?: CreateTRPCReactOptions<TRouter>,
): CreateTRPCReact<TRouter, TSSRContext, TFlags> {
  const hooks = createRootHooks<TRouter, TSSRContext>(opts);
  const proxy = createHooksInternalProxy<TRouter, TSSRContext, TFlags>(hooks);

  return proxy as any;
}<|MERGE_RESOLUTION|>--- conflicted
+++ resolved
@@ -90,38 +90,7 @@
   _TFlags,
   TPath extends string,
 > = TProcedure extends AnyQueryProcedure
-<<<<<<< HEAD
-  ? {
-      /**
-       * @see https://trpc.io/docs/client/react/useQuery
-       */
-      useQuery: ProcedureUseQuery<TProcedure, TPath>;
-      /**
-       * @see https://trpc.io/docs/client/react/suspense#usesuspensequery
-       */
-      useSuspenseQuery: <
-        TQueryFnData extends inferTransformedProcedureOutput<TProcedure> = inferTransformedProcedureOutput<TProcedure>,
-        TData = TQueryFnData,
-      >(
-        input: inferProcedureInput<TProcedure>,
-        opts?: Omit<
-          UseTRPCQueryOptions<
-            TPath,
-            inferProcedureInput<TProcedure>,
-            TQueryFnData,
-            TData,
-            TRPCClientErrorLike<TProcedure>
-          >,
-          'enabled' | 'suspense'
-        >,
-      ) => [
-        TData,
-        UseTRPCQuerySuccessResult<TData, TRPCClientErrorLike<TProcedure>>,
-      ];
-    } & (inferProcedureInput<TProcedure> extends { cursor?: any } | void
-=======
   ? (inferProcedureInput<TProcedure> extends { cursor?: any } | void
->>>>>>> b92f34aa
       ? {
           /**
            * @see https://trpc.io/docs/client/react/suspense#useinfinitesuspensequery
@@ -162,16 +131,6 @@
         }
       : object) & {
       /**
-       * Method to extract the query key for a procedure
-       * @param type - defaults to `any`
-       * @see https://trpc.io/docs/client/react/getQueryKey
-       * @deprecated - import `getQueryKey` from `@trpc/react-query` instead
-       */
-      getQueryKey: (
-        input: inferProcedureInput<TProcedure>,
-        type?: QueryType,
-      ) => QueryKey;
-      /**
        * @see https://trpc.io/docs/client/react/useQuery
        */
       useQuery: ProcedureUseQuery<TProcedure, TPath>;
@@ -245,16 +204,7 @@
         TProcedures[TKey]['_def']['record'],
         TFlags,
         `${TPath}${TKey & string}.`
-<<<<<<< HEAD
       >
-=======
-      > & {
-        /**
-         * @deprecated - import `getQueryKey` from `@trpc/react-query` instead
-         */
-        getQueryKey: () => QueryKey;
-      }
->>>>>>> b92f34aa
     : TProcedures[TKey] extends AnyProcedure
     ? DecorateProcedure<TProcedures[TKey], TFlags, `${TPath}${TKey & string}`>
     : never;
