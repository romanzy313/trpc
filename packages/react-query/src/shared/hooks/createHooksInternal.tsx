import {
  useInfiniteQuery as __useInfiniteQuery,
  useMutation as __useMutation,
  useQueries as __useQueries,
  useQuery as __useQuery,
  DehydratedState,
  hashQueryKey,
  QueryClient,
  useQueryClient,
} from '@tanstack/react-query';
import { createTRPCUntypedClient, TRPCClientErrorLike } from '@trpc/client';
import type { AnyRouter } from '@trpc/server';
import React, {
  useCallback,
  useEffect,
  useMemo,
  useRef,
  useState,
} from 'react';
import {
  SSRState,
  TRPCContext,
  TRPCContextState,
} from '../../internals/context';
import { getClientArgs } from '../../internals/getClientArgs';
import { getQueryKeyInternal, TRPCQueryKey } from '../../internals/getQueryKey';
import { useHookResult } from '../../internals/useHookResult';
import { TRPCUseQueries } from '../../internals/useQueries';
import { createUseQueriesProxy } from '../proxy/useQueriesProxy';
import { CreateTRPCReactOptions, UseMutationOverride } from '../types';
import {
  CreateClient,
  TRPCProvider,
  TRPCQueryOptions,
  UseDehydratedState,
  UseTRPCInfiniteQueryOptions,
  UseTRPCInfiniteQueryResult,
  UseTRPCMutationOptions,
  UseTRPCMutationResult,
  UseTRPCQueryOptions,
  UseTRPCQueryResult,
  UseTRPCSubscriptionOptions,
} from './types';

/**
 * @internal
 */
export function createRootHooks<
  TRouter extends AnyRouter,
  TSSRContext = unknown,
>(config?: CreateTRPCReactOptions<TRouter>) {
  const mutationSuccessOverride: UseMutationOverride['onSuccess'] =
    (config?.overrides ?? config?.unstable_overrides)?.useMutation?.onSuccess ??
    ((options) => options.originalFn());

  type TError = TRPCClientErrorLike<TRouter>;

  type ProviderContext = TRPCContextState<TRouter, TSSRContext>;

  const Context = (config?.context ??
    TRPCContext) as React.Context<ProviderContext>;
  const ReactQueryContext = config?.reactQueryContext as React.Context<
    QueryClient | undefined
  >;

  const createClient: CreateClient<TRouter> = (opts) => {
    return createTRPCUntypedClient(opts);
  };

  const TRPCProvider: TRPCProvider<TRouter, TSSRContext> = (props) => {
    const { abortOnUnmount = false, client, queryClient, ssrContext } = props;
    const [ssrState, setSSRState] = useState<SSRState>(props.ssrState ?? false);
    useEffect(() => {
      // Only updating state to `mounted` if we are using SSR.
      // This makes it so we don't have an unnecessary re-render when opting out of SSR.
      setSSRState((state) => (state ? 'mounted' : false));
    }, []);
    return (
      <Context.Provider
        value={{
          abortOnUnmount,
          queryClient,
          client,
          ssrContext: ssrContext || null,
          ssrState,
          fetchQuery: useCallback(
            (queryKey, opts) => {
              return queryClient.fetchQuery({
                ...opts,
                queryKey,
                queryFn: () => client.query(...getClientArgs(queryKey, opts)),
              });
            },
            [client, queryClient],
          ),
          fetchInfiniteQuery: useCallback(
            (queryKey, opts) => {
              return queryClient.fetchInfiniteQuery({
                ...opts,
                queryKey,
                queryFn: ({ pageParam }) => {
                  return client.query(
                    ...getClientArgs(queryKey, opts, pageParam),
                  );
                },
              });
            },
            [client, queryClient],
          ),
          prefetchQuery: useCallback(
            (queryKey, opts) => {
              return queryClient.prefetchQuery({
                ...opts,
                queryKey,
                queryFn: () => client.query(...getClientArgs(queryKey, opts)),
              });
            },
            [client, queryClient],
          ),
          prefetchInfiniteQuery: useCallback(
            (queryKey, opts) => {
              return queryClient.prefetchInfiniteQuery({
                ...opts,
                queryKey,
                queryFn: ({ pageParam }) => {
                  return client.query(
                    ...getClientArgs(queryKey, opts, pageParam),
                  );
                },
              });
            },
            [client, queryClient],
          ),
          ensureQueryData: useCallback(
            (queryKey, opts) => {
              return queryClient.ensureQueryData({
                ...opts,
                queryKey,
                queryFn: () => client.query(...getClientArgs(queryKey, opts)),
              });
            },
            [client, queryClient],
          ),
          invalidateQueries: useCallback(
            (queryKey, filters, options) => {
              return queryClient.invalidateQueries(
                {
                  ...filters,
                  queryKey,
                },
                options,
              );
            },
            [queryClient],
          ),
          resetQueries: useCallback(
            (queryKey, filters, options) => {
              return queryClient.resetQueries(
                {
                  ...filters,
                  queryKey,
                },
                options,
              );
            },
            [queryClient],
          ),
          refetchQueries: useCallback(
            (queryKey, filters, options) => {
              return queryClient.refetchQueries(
                {
                  ...filters,
                  queryKey,
                },
                options,
              );
            },
            [queryClient],
          ),
          cancelQuery: useCallback(
            (queryKey, options) => {
              return queryClient.cancelQueries(
                {
                  queryKey,
                },
                options,
              );
            },
            [queryClient],
          ),
          setQueryData: useCallback(
            (queryKey, updater, options) => {
              return queryClient.setQueryData(queryKey, updater, options);
            },
            [queryClient],
          ),
          getQueryData: useCallback(
            // REVIEW: Should this take opts?? The types doesn't have it
            (queryKey) => {
              return queryClient.getQueryData(queryKey);
            },
            [queryClient],
          ),
          setInfiniteQueryData: useCallback(
            (queryKey, updater, options) => {
              return queryClient.setQueryData(queryKey, updater, options);
            },
            [queryClient],
          ),
          getInfiniteQueryData: useCallback(
            (queryKey) => {
              return queryClient.getQueryData(queryKey);
            },
            [queryClient],
          ),
        }}
      >
        {props.children}
      </Context.Provider>
    );
  };

  function useContext() {
    return React.useContext(Context);
  }

  /**
   * Hack to make sure errors return `status`='error` when doing SSR
   * @link https://github.com/trpc/trpc/pull/1645
   */
  function useSSRQueryOptionsIfNeeded<
    TOptions extends { retryOnMount?: boolean } | undefined,
  >(queryKey: TRPCQueryKey, opts: TOptions): TOptions {
    const { queryClient, ssrState } = useContext();
    return ssrState &&
      ssrState !== 'mounted' &&
      queryClient.getQueryCache().find(queryKey)?.state.status === 'error'
      ? {
          retryOnMount: false,
          ...opts,
        }
      : opts;
  }

  function useQuery(
    path: string[],
    input: unknown,
    opts?: UseTRPCQueryOptions<unknown, unknown, unknown, unknown, TError>,
  ): UseTRPCQueryResult<unknown, TError> {
    const context = useContext();
    if (!context) {
      throw new Error(
        'Unable to retrieve application context. Did you forget to wrap your App inside `withTRPC` HoC?',
      );
    }
    const { abortOnUnmount, client, ssrState, queryClient, prefetchQuery } =
      context;
    const queryKey = getQueryKeyInternal(path, input, 'query');

    const defaultOpts = queryClient.getQueryDefaults(
      getArrayQueryKey(pathAndInput, 'query'),
    );

    if (
      typeof window === 'undefined' &&
      ssrState === 'prepass' &&
      opts?.trpc?.ssr !== false &&
<<<<<<< HEAD
      opts?.enabled !== false &&
      !queryClient.getQueryCache().find(queryKey)
=======
      (opts?.enabled ?? defaultOpts?.enabled) !== false &&
      !queryClient.getQueryCache().find(getArrayQueryKey(pathAndInput, 'query'))
>>>>>>> 9756de86
    ) {
      void prefetchQuery(queryKey, opts as any);
    }
<<<<<<< HEAD
    const ssrOpts = useSSRQueryOptionsIfNeeded(queryKey, opts);
    // request option should take priority over global
=======
    const ssrOpts = useSSRQueryOptionsIfNeeded(pathAndInput, 'query', {
      ...defaultOpts,
      ...opts,
    });

>>>>>>> 9756de86
    const shouldAbortOnUnmount =
      opts?.trpc?.abortOnUnmount ?? config?.abortOnUnmount ?? abortOnUnmount;

    const hook = __useQuery({
      ...ssrOpts,
      queryKey: queryKey as any,
      queryFn: (queryFunctionContext) => {
        const actualOpts = {
          ...ssrOpts,
          trpc: {
            ...ssrOpts?.trpc,
            ...(shouldAbortOnUnmount
              ? { signal: queryFunctionContext.signal }
              : {}),
          },
        };

        return client.query(...getClientArgs(queryKey, actualOpts));
      },
      context: ReactQueryContext,
    }) as UseTRPCQueryResult<unknown, TError>;

    hook.trpc = useHookResult({
      path: path.join('.'),
    });

    return hook;
  }

  function useMutation(
    path: string[],
    opts?: UseTRPCMutationOptions<unknown, TError, unknown, unknown>,
  ): UseTRPCMutationResult<unknown, TError, unknown, unknown> {
    const { client } = useContext();
    const queryClient = useQueryClient({ context: ReactQueryContext });

    const defaultOpts = queryClient.getMutationDefaults([
      actualPath.split('.'),
    ]);

    const hook = __useMutation({
      ...opts,
      mutationKey: [path],
      mutationFn: (input) => {
        return client.mutation(...getClientArgs([path, { input }], opts));
      },
      context: ReactQueryContext,
      onSuccess(...args) {
        const originalFn = () =>
          opts?.onSuccess?.(...args) ?? defaultOpts?.onSuccess?.(...args);

        return mutationSuccessOverride({
          originalFn,
          queryClient,
          meta: opts?.meta ?? defaultOpts?.meta ?? {},
        });
      },
    }) as UseTRPCMutationResult<unknown, TError, unknown, unknown>;

    hook.trpc = useHookResult({
      path: path.join('.'),
    });

    return hook;
  }

  /* istanbul ignore next -- @preserve */
  function useSubscription(
    path: string[],
    input: unknown,
    opts: UseTRPCSubscriptionOptions<unknown, TError>,
  ) {
    const enabled = opts?.enabled ?? true;
    const queryKey = hashQueryKey(getQueryKeyInternal(path, input, 'any'));
    const { client } = useContext();

    const optsRef = useRef<typeof opts>(opts);
    optsRef.current = opts;

    return useEffect(() => {
      if (!enabled) {
        return;
      }
      let isStopped = false;
      const subscription = client.subscription(
        path.join('.'),
        input ?? undefined,
        {
          onStarted: () => {
            if (!isStopped) {
              optsRef.current.onStarted?.();
            }
          },
          onData: (data) => {
            if (!isStopped) {
              opts.onData(data);
            }
          },
          onError: (err) => {
            if (!isStopped) {
              optsRef.current.onError?.(err);
            }
          },
        },
      );
      return () => {
        isStopped = true;
        subscription.unsubscribe();
      };
      // eslint-disable-next-line react-hooks/exhaustive-deps
    }, [queryKey, enabled]);
  }

  function useInfiniteQuery(
    path: string[],
    input: unknown,
    opts?: UseTRPCInfiniteQueryOptions<unknown, unknown, unknown, TError>,
  ): UseTRPCInfiniteQueryResult<unknown, TError> {
    const {
      client,
      ssrState,
      prefetchInfiniteQuery,
      queryClient,
      abortOnUnmount,
    } = useContext();
    const queryKey = getQueryKeyInternal(path, input, 'infinite');

    const defaultOpts = queryClient.getQueryDefaults(
      getArrayQueryKey(pathAndInput, 'infinite'),
    );

    if (
      typeof window === 'undefined' &&
      ssrState === 'prepass' &&
      opts?.trpc?.ssr !== false &&
<<<<<<< HEAD
      opts?.enabled !== false &&
      !queryClient.getQueryCache().find(queryKey)
    ) {
      void prefetchInfiniteQuery(queryKey, opts as any);
    }

    const ssrOpts = useSSRQueryOptionsIfNeeded(queryKey, opts);
=======
      (opts?.enabled ?? defaultOpts?.enabled) !== false &&
      !queryClient
        .getQueryCache()
        .find(getArrayQueryKey(pathAndInput, 'infinite'))
    ) {
      void prefetchInfiniteQuery(
        pathAndInput as any,
        { ...defaultOpts, ...opts } as any,
      );
    }

    const ssrOpts = useSSRQueryOptionsIfNeeded(pathAndInput, 'infinite', {
      ...defaultOpts,
      ...opts,
    });
>>>>>>> 9756de86

    // request option should take priority over global
    const shouldAbortOnUnmount = opts?.trpc?.abortOnUnmount ?? abortOnUnmount;

    const hook = __useInfiniteQuery({
      ...ssrOpts,
      queryKey: queryKey as any,
      queryFn: (queryFunctionContext) => {
        const actualOpts = {
          ...ssrOpts,
          trpc: {
            ...ssrOpts?.trpc,
            ...(shouldAbortOnUnmount
              ? { signal: queryFunctionContext.signal }
              : {}),
          },
        };

        return client.query(
          ...getClientArgs(
            queryKey,
            actualOpts,
            queryFunctionContext.pageParam ?? opts?.initialCursor,
          ),
        );
      },
      context: ReactQueryContext,
    }) as UseTRPCInfiniteQueryResult<unknown, TError>;

    hook.trpc = useHookResult({
      // REVIEW: What do we want to return here?
      path: path.join('.'),
    });
    return hook;
  }

  const useQueries: TRPCUseQueries<TRouter> = (queriesCallback, context) => {
    const { ssrState, queryClient, prefetchQuery, client } = useContext();

    const proxy = createUseQueriesProxy(client);

    const queries = queriesCallback(proxy);

    if (typeof window === 'undefined' && ssrState === 'prepass') {
      for (const query of queries) {
        const queryOption = query as TRPCQueryOptions<any, any, any, any>;
        if (
          queryOption.trpc?.ssr !== false &&
          !queryClient.getQueryCache().find(queryOption.queryKey)
        ) {
          void prefetchQuery(query.queryKey, queryOption as any);
        }
      }
    }

    return __useQueries({
      queries: queries.map((query) => ({
        ...query,
        queryKey: query.queryKey,
      })),
      context,
    }) as any;
  };

  const useDehydratedState: UseDehydratedState<TRouter> = (
    client,
    trpcState,
  ) => {
    const transformed: DehydratedState | undefined = useMemo(() => {
      if (!trpcState) {
        return trpcState;
      }

      return client.runtime.transformer.deserialize(trpcState);
    }, [trpcState, client]);
    return transformed;
  };

  return {
    Provider: TRPCProvider,
    createClient,
    useContext,
    useQuery,
    useQueries,
    useMutation,
    useSubscription,
    useDehydratedState,
    useInfiniteQuery,
  };
}
/* istanbul ignore next */
/**
 * Hack to infer the type of `createReactQueryHooks`
 * @link https://stackoverflow.com/a/59072991
 */
class GnClass<TRouter extends AnyRouter, TSSRContext = unknown> {
  fn() {
    return createRootHooks<TRouter, TSSRContext>();
  }
}

type returnTypeInferer<TType> = TType extends (
  a: Record<string, string>,
) => infer U
  ? U
  : never;
type fooType<TRouter extends AnyRouter, TSSRContext = unknown> = GnClass<
  TRouter,
  TSSRContext
>['fn'];

/**
 * Infer the type of a `createReactQueryHooks` function
 * @internal
 */
export type CreateReactQueryHooks<
  TRouter extends AnyRouter,
  TSSRContext = unknown,
> = returnTypeInferer<fooType<TRouter, TSSRContext>>;<|MERGE_RESOLUTION|>--- conflicted
+++ resolved
@@ -257,34 +257,22 @@
       context;
     const queryKey = getQueryKeyInternal(path, input, 'query');
 
-    const defaultOpts = queryClient.getQueryDefaults(
-      getArrayQueryKey(pathAndInput, 'query'),
-    );
+    const defaultOpts = queryClient.getQueryDefaults(queryKey);
 
     if (
       typeof window === 'undefined' &&
       ssrState === 'prepass' &&
       opts?.trpc?.ssr !== false &&
-<<<<<<< HEAD
-      opts?.enabled !== false &&
+      (opts?.enabled ?? defaultOpts?.enabled) !== false &&
       !queryClient.getQueryCache().find(queryKey)
-=======
-      (opts?.enabled ?? defaultOpts?.enabled) !== false &&
-      !queryClient.getQueryCache().find(getArrayQueryKey(pathAndInput, 'query'))
->>>>>>> 9756de86
     ) {
       void prefetchQuery(queryKey, opts as any);
     }
-<<<<<<< HEAD
-    const ssrOpts = useSSRQueryOptionsIfNeeded(queryKey, opts);
-    // request option should take priority over global
-=======
-    const ssrOpts = useSSRQueryOptionsIfNeeded(pathAndInput, 'query', {
+    const ssrOpts = useSSRQueryOptionsIfNeeded(queryKey, {
       ...defaultOpts,
       ...opts,
     });
 
->>>>>>> 9756de86
     const shouldAbortOnUnmount =
       opts?.trpc?.abortOnUnmount ?? config?.abortOnUnmount ?? abortOnUnmount;
 
@@ -321,13 +309,12 @@
     const { client } = useContext();
     const queryClient = useQueryClient({ context: ReactQueryContext });
 
-    const defaultOpts = queryClient.getMutationDefaults([
-      actualPath.split('.'),
-    ]);
+    const mutationKey = [path];
+    const defaultOpts = queryClient.getMutationDefaults(mutationKey);
 
     const hook = __useMutation({
       ...opts,
-      mutationKey: [path],
+      mutationKey: mutationKey,
       mutationFn: (input) => {
         return client.mutation(...getClientArgs([path, { input }], opts));
       },
@@ -412,39 +399,22 @@
     } = useContext();
     const queryKey = getQueryKeyInternal(path, input, 'infinite');
 
-    const defaultOpts = queryClient.getQueryDefaults(
-      getArrayQueryKey(pathAndInput, 'infinite'),
-    );
+    const defaultOpts = queryClient.getQueryDefaults(queryKey);
 
     if (
       typeof window === 'undefined' &&
       ssrState === 'prepass' &&
       opts?.trpc?.ssr !== false &&
-<<<<<<< HEAD
-      opts?.enabled !== false &&
+      (opts?.enabled ?? defaultOpts?.enabled) !== false &&
       !queryClient.getQueryCache().find(queryKey)
     ) {
-      void prefetchInfiniteQuery(queryKey, opts as any);
+      void prefetchInfiniteQuery(queryKey, { ...defaultOpts, ...opts } as any);
     }
 
-    const ssrOpts = useSSRQueryOptionsIfNeeded(queryKey, opts);
-=======
-      (opts?.enabled ?? defaultOpts?.enabled) !== false &&
-      !queryClient
-        .getQueryCache()
-        .find(getArrayQueryKey(pathAndInput, 'infinite'))
-    ) {
-      void prefetchInfiniteQuery(
-        pathAndInput as any,
-        { ...defaultOpts, ...opts } as any,
-      );
-    }
-
-    const ssrOpts = useSSRQueryOptionsIfNeeded(pathAndInput, 'infinite', {
+    const ssrOpts = useSSRQueryOptionsIfNeeded(queryKey, {
       ...defaultOpts,
       ...opts,
     });
->>>>>>> 9756de86
 
     // request option should take priority over global
     const shouldAbortOnUnmount = opts?.trpc?.abortOnUnmount ?? abortOnUnmount;
