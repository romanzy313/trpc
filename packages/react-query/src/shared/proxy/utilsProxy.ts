--- conflicted
+++ resolved
@@ -291,30 +291,18 @@
         fetchInfinite: () => context.fetchInfiniteQuery(queryKey, ...args),
         prefetch: () => context.prefetchQuery(queryKey, ...args),
         prefetchInfinite: () =>
-<<<<<<< HEAD
           context.prefetchInfiniteQuery(queryKey, ...args),
         ensureData: () => context.ensureQueryData(queryKey, ...args),
         invalidate: () => context.invalidateQueries(queryKey, ...args),
         reset: () => context.resetQueries(queryKey, ...args),
         refetch: () => context.refetchQueries(queryKey, ...args),
         cancel: () => context.cancelQuery(queryKey, ...args),
-        setData: () => context.setQueryData(queryKey, args[0], args[1]),
-        setInfiniteData: () =>
-          context.setInfiniteQueryData(queryKey, args[0], args[1]),
-=======
-          context.prefetchInfiniteQuery(queryKey, ...rest),
-        ensureData: () => context.ensureQueryData(queryKey, ...rest),
-        invalidate: () => context.invalidateQueries(queryKey, ...rest),
-        reset: () => context.resetQueries(queryKey, ...rest),
-        refetch: () => context.refetchQueries(queryKey, ...rest),
-        cancel: () => context.cancelQuery(queryKey, ...rest),
         setData: () => {
-          context.setQueryData(queryKey, updater, ...rest);
+          context.setQueryData(queryKey, args[0], args[1]);
         },
         setInfiniteData: () => {
-          context.setInfiniteQueryData(queryKey, updater, ...rest);
+          context.setInfiniteQueryData(queryKey, args[0], args[1]);
         },
->>>>>>> b92f34aa
         getData: () => context.getQueryData(queryKey),
         getInfiniteData: () => context.getInfiniteQueryData(queryKey),
       };
