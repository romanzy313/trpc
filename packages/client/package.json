{
  "name": "@trpc/client",
<<<<<<< HEAD
  "version": "10.38.2",
=======
  "version": "10.38.3",
>>>>>>> 72b94b0f
  "description": "The tRPC client library",
  "author": "KATT",
  "license": "MIT",
  "main": "dist/index.js",
  "module": "dist/index.mjs",
  "typings": "dist/index.d.ts",
  "homepage": "https://trpc.io",
  "repository": {
    "type": "git",
    "url": "git+https://github.com/trpc/trpc.git",
    "directory": "packages/client"
  },
  "eslintConfig": {
    "rules": {
      "no-restricted-imports": [
        "error",
        "@trpc/client"
      ]
    }
  },
  "scripts": {
    "build": "rollup --config rollup.config.ts --configPlugin rollup-plugin-swc3",
    "dev": "pnpm build --watch",
    "codegen-entrypoints": "tsx entrypoints.script.ts",
    "lint": "eslint --cache --ext \".js,.ts,.tsx\" --ignore-path ../../.gitignore --report-unused-disable-directives src",
    "ts-watch": "tsc --project tsconfig.watch.json"
  },
  "exports": {
    "./package.json": "./package.json",
    ".": {
      "import": "./dist/index.mjs",
      "require": "./dist/index.js",
      "default": "./dist/index.js"
    },
    "./links/httpLink": {
      "import": "./dist/links/httpLink.mjs",
      "require": "./dist/links/httpLink.js",
      "default": "./dist/links/httpLink.js"
    },
    "./links/httpBatchLink": {
      "import": "./dist/links/httpBatchLink.mjs",
      "require": "./dist/links/httpBatchLink.js",
      "default": "./dist/links/httpBatchLink.js"
    },
    "./links/splitLink": {
      "import": "./dist/links/splitLink.mjs",
      "require": "./dist/links/splitLink.js",
      "default": "./dist/links/splitLink.js"
    },
    "./links/loggerLink": {
      "import": "./dist/links/loggerLink.mjs",
      "require": "./dist/links/loggerLink.js",
      "default": "./dist/links/loggerLink.js"
    },
    "./links/wsLink": {
      "import": "./dist/links/wsLink.mjs",
      "require": "./dist/links/wsLink.js",
      "default": "./dist/links/wsLink.js"
    },
    "./shared": {
      "import": "./dist/shared/index.mjs",
      "require": "./dist/shared/index.js",
      "default": "./dist/shared/index.js"
    }
  },
  "files": [
    "dist",
    "src",
    "README.md",
    "package.json",
    "links",
    "shared",
    "!**/*.test.*"
  ],
  "peerDependencies": {
<<<<<<< HEAD
    "@trpc/server": "10.38.2"
  },
  "devDependencies": {
    "@testing-library/dom": "^9.0.0",
    "@trpc/server": "10.38.2",
=======
    "@trpc/server": "10.38.3"
  },
  "devDependencies": {
    "@testing-library/dom": "^9.0.0",
    "@trpc/server": "10.38.3",
>>>>>>> 72b94b0f
    "@types/isomorphic-fetch": "^0.0.36",
    "@types/node": "^18.16.16",
    "eslint": "^8.40.0",
    "expect-type": "^0.16.0",
    "isomorphic-fetch": "^3.0.0",
    "node-fetch": "^3.3.0",
    "rollup": "^2.79.1",
    "tsx": "^3.12.7",
    "undici": "^5.14.0",
    "vitest": "^0.32.0"
  },
  "publishConfig": {
    "access": "public"
  },
  "funding": [
    "https://trpc.io/sponsor"
  ]
}<|MERGE_RESOLUTION|>--- conflicted
+++ resolved
@@ -1,10 +1,6 @@
 {
   "name": "@trpc/client",
-<<<<<<< HEAD
-  "version": "10.38.2",
-=======
   "version": "10.38.3",
->>>>>>> 72b94b0f
   "description": "The tRPC client library",
   "author": "KATT",
   "license": "MIT",
@@ -80,19 +76,11 @@
     "!**/*.test.*"
   ],
   "peerDependencies": {
-<<<<<<< HEAD
-    "@trpc/server": "10.38.2"
-  },
-  "devDependencies": {
-    "@testing-library/dom": "^9.0.0",
-    "@trpc/server": "10.38.2",
-=======
     "@trpc/server": "10.38.3"
   },
   "devDependencies": {
     "@testing-library/dom": "^9.0.0",
     "@trpc/server": "10.38.3",
->>>>>>> 72b94b0f
     "@types/isomorphic-fetch": "^0.0.36",
     "@types/node": "^18.16.16",
     "eslint": "^8.40.0",
