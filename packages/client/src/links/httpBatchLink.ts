<<<<<<< HEAD
import { AnyRouter } from '@trpc/server';
import { TRPCResponse } from '@trpc/server/rpc';
import { OperationMethod } from '..';
import { TRPCClientError } from '../TRPCClientError';
import { TRPCAbortError } from '../internals/TRPCAbortError';
import { dataLoader } from '../internals/dataLoader';
import {
  HTTP_SUBSCRIPTION_UNSUPPORTED_ERROR_MESSAGE,
  httpRequest,
} from '../internals/httpRequest';
import { transformRPCResponse } from '../internals/transformRPCResponse';
import { HTTPLinkOptions, TRPCLink } from './core';
=======
import { AnyRouter, ProcedureType } from '@trpc/server';
import { observable } from '@trpc/server/observable';
import { dataLoader } from '../internals/dataLoader';
import {
  HTTPLinkOptions,
  ResponseShape,
  getUrl,
  httpRequest,
} from './internals/httpUtils';
import { TRPCLink } from './types';
>>>>>>> 7f35cc8a

export interface HttpBatchLinkOptions extends HTTPLinkOptions {
  maxURLLength?: number;
}

export function httpBatchLink<TRouter extends AnyRouter>(
  opts: HttpBatchLinkOptions,
): TRPCLink<TRouter> {
  // initialized config
  return (runtime) => {
    type BatchOperation = { id: number; path: string; input: unknown };

<<<<<<< HEAD
    const fetcher = (type: 'query' | 'mutation', method: OperationMethod) => {
      return (keyInputPairs: Key[]) => {
        const path = keyInputPairs.map((op) => op.path).join(',');
        const inputs = keyInputPairs.map((op) => op.input);

        const { promise, cancel } = httpRequest({
          url,
          inputs,
          path,
          runtime,
          type,
          method,
        });

        return {
          promise: promise.then((res: unknown[] | unknown) => {
            if (!Array.isArray(res)) {
              return keyInputPairs.map(() => res);
            }
            return res;
          }),
          cancel,
        };
=======
    const maxURLLength = opts.maxURLLength || Infinity;

    const batchLoader = (type: ProcedureType) => {
      const validate = (batchOps: BatchOperation[]) => {
        if (maxURLLength === Infinity) {
          // escape hatch for quick calcs
          return true;
        }
        const path = batchOps.map((op) => op.path).join(',');
        const inputs = batchOps.map((op) => op.input);

        const url = getUrl({ url: opts.url, runtime, type, path, inputs });
        return url.length <= maxURLLength;
>>>>>>> 7f35cc8a
      };

<<<<<<< HEAD
    const loaders = {
      query: {
        GET: dataLoader<Key, TRPCResponse>(fetcher('query', 'GET'), {
          maxBatchSize,
        }),
        POST: dataLoader<Key, TRPCResponse>(fetcher('query', 'POST'), {
          maxBatchSize,
        }),
      },
      mutation: {
        GET: dataLoader<Key, TRPCResponse>(fetcher('mutation', 'GET'), {
          maxBatchSize,
        }),
        POST: dataLoader<Key, TRPCResponse>(fetcher('mutation', 'POST'), {
          maxBatchSize,
        }),
      },
    };

    return ({ op, prev, onDestroy }) => {
      const { type, method } = op;
      if (type === 'subscription') {
        throw new Error(HTTP_SUBSCRIPTION_UNSUPPORTED_ERROR_MESSAGE);
      }
      if (!method) {
        // this should never happen
        throw new Error(
          'Operation processed by httpBatchLink must define a method property',
        );
      }

      const loader = loaders[type][method];
      const { promise, cancel } = loader.load(op);
      let isDone = false;
      const prevOnce: typeof prev = (result) => {
        if (isDone) {
          return;
        }
        isDone = true;
        prev(result);
      };
      onDestroy(() => {
        prevOnce(TRPCClientError.from(new TRPCAbortError(), { isDone: true }));
        cancel();
=======
      const fetch = (batchOps: BatchOperation[]) => {
        const path = batchOps.map((op) => op.path).join(',');
        const inputs = batchOps.map((op) => op.input);

        const { promise, cancel } = httpRequest({
          url: opts.url,
          runtime,
          type,
          path,
          inputs,
        });

        return {
          promise: promise.then((res) => {
            const resJSON = Array.isArray(res.json)
              ? res.json
              : batchOps.map(() => res.json);

            const result = resJSON.map((item) => ({
              meta: res.meta,
              json: item,
            }));

            return result;
          }),
          cancel,
        };
      };

      return { validate, fetch };
    };

    const query = dataLoader<BatchOperation, ResponseShape>(
      batchLoader('query'),
    );
    const mutation = dataLoader<BatchOperation, ResponseShape>(
      batchLoader('mutation'),
    );
    const subscription = dataLoader<BatchOperation, ResponseShape>(
      batchLoader('subscription'),
    );

    const loaders = { query, subscription, mutation };
    return ({ op }) => {
      return observable((observer) => {
        const loader = loaders[op.type];
        const { promise, cancel } = loader.load(op);

        promise
          .then((res) => {
            observer.next({
              context: res.meta,
              data: res.json as any,
            });
            observer.complete();
          })
          .catch((err) => observer.error(err as any));

        return () => {
          cancel();
        };
>>>>>>> 7f35cc8a
      });
    };
  };
}<|MERGE_RESOLUTION|>--- conflicted
+++ resolved
@@ -1,28 +1,15 @@
-<<<<<<< HEAD
 import { AnyRouter } from '@trpc/server';
-import { TRPCResponse } from '@trpc/server/rpc';
-import { OperationMethod } from '..';
-import { TRPCClientError } from '../TRPCClientError';
-import { TRPCAbortError } from '../internals/TRPCAbortError';
-import { dataLoader } from '../internals/dataLoader';
-import {
-  HTTP_SUBSCRIPTION_UNSUPPORTED_ERROR_MESSAGE,
-  httpRequest,
-} from '../internals/httpRequest';
-import { transformRPCResponse } from '../internals/transformRPCResponse';
-import { HTTPLinkOptions, TRPCLink } from './core';
-=======
-import { AnyRouter, ProcedureType } from '@trpc/server';
 import { observable } from '@trpc/server/observable';
 import { dataLoader } from '../internals/dataLoader';
 import {
   HTTPLinkOptions,
+  HTTPRequestOptions,
+  HTTP_SUBSCRIPTION_UNSUPPORTED_ERROR_MESSAGE,
   ResponseShape,
   getUrl,
   httpRequest,
 } from './internals/httpUtils';
 import { TRPCLink } from './types';
->>>>>>> 7f35cc8a
 
 export interface HttpBatchLinkOptions extends HTTPLinkOptions {
   maxURLLength?: number;
@@ -35,93 +22,32 @@
   return (runtime) => {
     type BatchOperation = { id: number; path: string; input: unknown };
 
-<<<<<<< HEAD
-    const fetcher = (type: 'query' | 'mutation', method: OperationMethod) => {
-      return (keyInputPairs: Key[]) => {
-        const path = keyInputPairs.map((op) => op.path).join(',');
-        const inputs = keyInputPairs.map((op) => op.input);
-
-        const { promise, cancel } = httpRequest({
-          url,
-          inputs,
-          path,
-          runtime,
-          type,
-          method,
-        });
-
-        return {
-          promise: promise.then((res: unknown[] | unknown) => {
-            if (!Array.isArray(res)) {
-              return keyInputPairs.map(() => res);
-            }
-            return res;
-          }),
-          cancel,
-        };
-=======
     const maxURLLength = opts.maxURLLength || Infinity;
 
-    const batchLoader = (type: ProcedureType) => {
+    const batchLoader = (
+      type: HTTPRequestOptions['type'],
+      method: HTTPRequestOptions['method'],
+    ) => {
       const validate = (batchOps: BatchOperation[]) => {
         if (maxURLLength === Infinity) {
           // escape hatch for quick calcs
           return true;
         }
+
         const path = batchOps.map((op) => op.path).join(',');
         const inputs = batchOps.map((op) => op.input);
 
-        const url = getUrl({ url: opts.url, runtime, type, path, inputs });
+        const url = getUrl({
+          url: opts.url,
+          runtime,
+          type,
+          method,
+          path,
+          inputs,
+        });
         return url.length <= maxURLLength;
->>>>>>> 7f35cc8a
       };
 
-<<<<<<< HEAD
-    const loaders = {
-      query: {
-        GET: dataLoader<Key, TRPCResponse>(fetcher('query', 'GET'), {
-          maxBatchSize,
-        }),
-        POST: dataLoader<Key, TRPCResponse>(fetcher('query', 'POST'), {
-          maxBatchSize,
-        }),
-      },
-      mutation: {
-        GET: dataLoader<Key, TRPCResponse>(fetcher('mutation', 'GET'), {
-          maxBatchSize,
-        }),
-        POST: dataLoader<Key, TRPCResponse>(fetcher('mutation', 'POST'), {
-          maxBatchSize,
-        }),
-      },
-    };
-
-    return ({ op, prev, onDestroy }) => {
-      const { type, method } = op;
-      if (type === 'subscription') {
-        throw new Error(HTTP_SUBSCRIPTION_UNSUPPORTED_ERROR_MESSAGE);
-      }
-      if (!method) {
-        // this should never happen
-        throw new Error(
-          'Operation processed by httpBatchLink must define a method property',
-        );
-      }
-
-      const loader = loaders[type][method];
-      const { promise, cancel } = loader.load(op);
-      let isDone = false;
-      const prevOnce: typeof prev = (result) => {
-        if (isDone) {
-          return;
-        }
-        isDone = true;
-        prev(result);
-      };
-      onDestroy(() => {
-        prevOnce(TRPCClientError.from(new TRPCAbortError(), { isDone: true }));
-        cancel();
-=======
       const fetch = (batchOps: BatchOperation[]) => {
         const path = batchOps.map((op) => op.path).join(',');
         const inputs = batchOps.map((op) => op.input);
@@ -130,6 +56,7 @@
           url: opts.url,
           runtime,
           type,
+          method,
           path,
           inputs,
         });
@@ -154,20 +81,39 @@
       return { validate, fetch };
     };
 
-    const query = dataLoader<BatchOperation, ResponseShape>(
-      batchLoader('query'),
-    );
-    const mutation = dataLoader<BatchOperation, ResponseShape>(
-      batchLoader('mutation'),
-    );
-    const subscription = dataLoader<BatchOperation, ResponseShape>(
-      batchLoader('subscription'),
-    );
+    const loaders = {
+      query: {
+        GET: dataLoader<BatchOperation, ResponseShape>(
+          batchLoader('query', 'GET'),
+        ),
+        POST: dataLoader<BatchOperation, ResponseShape>(
+          batchLoader('query', 'POST'),
+        ),
+      },
+      mutation: {
+        GET: dataLoader<BatchOperation, ResponseShape>(
+          batchLoader('mutation', 'GET'),
+        ),
+        POST: dataLoader<BatchOperation, ResponseShape>(
+          batchLoader('mutation', 'POST'),
+        ),
+      },
+    };
 
-    const loaders = { query, subscription, mutation };
     return ({ op }) => {
+      const { type, method } = op;
+      if (type === 'subscription') {
+        throw new Error(HTTP_SUBSCRIPTION_UNSUPPORTED_ERROR_MESSAGE);
+      }
+      if (!method) {
+        // this should never happen
+        throw new Error(
+          'Operation processed by httpBatchLink must define a method property',
+        );
+      }
+
       return observable((observer) => {
-        const loader = loaders[op.type];
+        const loader = loaders[type][method];
         const { promise, cancel } = loader.load(op);
 
         promise
@@ -183,7 +129,6 @@
         return () => {
           cancel();
         };
->>>>>>> 7f35cc8a
       });
     };
   };
