import { AnyRouter } from '@trpc/server';
<<<<<<< HEAD
import { TRPCClientError } from '../TRPCClientError';
import { TRPCAbortError } from '../internals/TRPCAbortError';
import {
  HTTP_SUBSCRIPTION_UNSUPPORTED_ERROR_MESSAGE,
  httpRequest,
} from '../internals/httpRequest';
import { transformRPCResponse } from '../internals/transformRPCResponse';
import { HTTPLinkOptions, TRPCLink } from './core';
=======
import { observable } from '@trpc/server/observable';
import { HTTPLinkOptions, httpRequest } from './internals/httpUtils';
import { TRPCLink } from './types';
>>>>>>> 7f35cc8a

export function httpLink<TRouter extends AnyRouter>(
  opts: HTTPLinkOptions,
): TRPCLink<TRouter> {
  const { url } = opts;
  return (runtime) =>
    ({ op }) =>
      observable((observer) => {
        const { path, input, type } = op;
        const { promise, cancel } = httpRequest({
          url,
          runtime,
          type,
          path,
          input,
        });
        promise
          .then((res) => {
            observer.next({
              context: res.meta,
              data: res.json as any,
            });
            observer.complete();
          })
          .catch(observer.error);

<<<<<<< HEAD
  // initialized config
  return (runtime) => {
    // initialized in app
    return ({ op, prev, onDestroy }) => {
      const { path, input, type, method } = op;
      if (type === 'subscription') {
        throw new Error(HTTP_SUBSCRIPTION_UNSUPPORTED_ERROR_MESSAGE);
      }

      const { promise, cancel } = httpRequest({
        runtime,
        type,
        method,
        input,
        url,
        path,
      });
      let isDone = false;
      const prevOnce: typeof prev = (result) => {
        if (isDone) {
          return;
        }
        isDone = true;
        prev(result);
      };
      onDestroy(() => {
        prevOnce(TRPCClientError.from(new TRPCAbortError(), { isDone: true }));
        cancel();
=======
        return () => {
          cancel();
        };
>>>>>>> 7f35cc8a
      });
}<|MERGE_RESOLUTION|>--- conflicted
+++ resolved
@@ -1,18 +1,11 @@
 import { AnyRouter } from '@trpc/server';
-<<<<<<< HEAD
-import { TRPCClientError } from '../TRPCClientError';
-import { TRPCAbortError } from '../internals/TRPCAbortError';
+import { observable } from '@trpc/server/observable';
 import {
+  HTTPLinkOptions,
   HTTP_SUBSCRIPTION_UNSUPPORTED_ERROR_MESSAGE,
   httpRequest,
-} from '../internals/httpRequest';
-import { transformRPCResponse } from '../internals/transformRPCResponse';
-import { HTTPLinkOptions, TRPCLink } from './core';
-=======
-import { observable } from '@trpc/server/observable';
-import { HTTPLinkOptions, httpRequest } from './internals/httpUtils';
+} from './internals/httpUtils';
 import { TRPCLink } from './types';
->>>>>>> 7f35cc8a
 
 export function httpLink<TRouter extends AnyRouter>(
   opts: HTTPLinkOptions,
@@ -21,11 +14,22 @@
   return (runtime) =>
     ({ op }) =>
       observable((observer) => {
-        const { path, input, type } = op;
+        const { path, input, type, method } = op;
+        if (type === 'subscription') {
+          throw new Error(HTTP_SUBSCRIPTION_UNSUPPORTED_ERROR_MESSAGE);
+        }
+        if (!method) {
+          // this should never happen
+          throw new Error(
+            'Operation processed by httpLink must define a method property',
+          );
+        }
+
         const { promise, cancel } = httpRequest({
           url,
           runtime,
           type,
+          method,
           path,
           input,
         });
@@ -39,39 +43,8 @@
           })
           .catch(observer.error);
 
-<<<<<<< HEAD
-  // initialized config
-  return (runtime) => {
-    // initialized in app
-    return ({ op, prev, onDestroy }) => {
-      const { path, input, type, method } = op;
-      if (type === 'subscription') {
-        throw new Error(HTTP_SUBSCRIPTION_UNSUPPORTED_ERROR_MESSAGE);
-      }
-
-      const { promise, cancel } = httpRequest({
-        runtime,
-        type,
-        method,
-        input,
-        url,
-        path,
-      });
-      let isDone = false;
-      const prevOnce: typeof prev = (result) => {
-        if (isDone) {
-          return;
-        }
-        isDone = true;
-        prev(result);
-      };
-      onDestroy(() => {
-        prevOnce(TRPCClientError.from(new TRPCAbortError(), { isDone: true }));
-        cancel();
-=======
         return () => {
           cancel();
         };
->>>>>>> 7f35cc8a
       });
 }