--- conflicted
+++ resolved
@@ -21,6 +21,7 @@
 import { getFetch } from '../getFetch';
 import { httpBatchLink } from '../links';
 import { createChain } from '../links/internals/createChain';
+import { HTTP_METHODS } from '../links/internals/httpUtils';
 import {
   transformOperationResult,
   transformSubscriptionOperationResult,
@@ -29,11 +30,8 @@
   HTTPHeaders,
   OperationContext,
   OperationLink,
-<<<<<<< HEAD
   OperationMethod,
-=======
   TRPCClientRuntime,
->>>>>>> 7f35cc8a
   TRPCLink,
 } from '../links/types';
 import { getAbortController } from './fetchHelpers';
@@ -64,22 +62,6 @@
    * @link https://trpc.io/docs/data-transformers
    **/
   transformer?: ClientDataTransformerOptions;
-<<<<<<< HEAD
-} & (
-  | {
-      /**
-       * HTTP URL of API
-       **/
-      url: string;
-    }
-  | {
-      /**
-       * @link https://trpc.io/docs/links
-       **/
-      links: TRPCLink<TRouter>[];
-    }
-);
-=======
 }
 
 /** @internal */
@@ -100,8 +82,6 @@
   links: TRPCLink<TRouter>[];
 }
 
-type TRPCType = 'subscription' | 'query' | 'mutation';
->>>>>>> 7f35cc8a
 export interface TRPCRequestOptions {
   /**
    * Pass additional context to links
@@ -113,13 +93,10 @@
   method?: OperationMethod;
 }
 
-<<<<<<< HEAD
-=======
 /** @internal */
 export type CreateTRPCClientOptions<TRouter extends AnyRouter> =
-  | CreateTRPCClientWithLinksOptions<TRouter>
-  | CreateTRPCClientWithURLOptions;
->>>>>>> 7f35cc8a
+  | CreateTRPCClientWithURLOptions
+  | CreateTRPCClientWithLinksOptions<TRouter>;
 export class TRPCClient<TRouter extends AnyRouter> {
   private readonly links: OperationLink<TRouter>[];
   public readonly runtime: TRPCClientRuntime;
@@ -199,9 +176,9 @@
     path: string;
     context?: OperationContext;
   }): CancellablePromise<TOutput> {
-    const req$ = this.$request<TInput, TOutput>(opts);
-    type TValue = inferObservableValue<typeof req$>;
-    const { promise, abort } = observableToPromise<TValue>(req$);
+    const observable$ = this.$request<TInput, TOutput>(opts);
+    type TValue = inferObservableValue<typeof observable$>;
+    const { promise, abort } = observableToPromise<TValue>(observable$);
 
     const cancellablePromise: CancellablePromise<any> = new Promise<TOutput>(
       (resolve, reject) => {
@@ -238,12 +215,13 @@
       inferProcedureOutput<TQueries[TPath]>
     >({
       type: 'query',
-      method: method ?? 'GET',
+      method: method ?? HTTP_METHODS['query'],
       path,
       input: args[0] as any,
       context,
     });
   }
+
   public mutation<
     TMutations extends TRouter['_def']['mutations'],
     TPath extends string & keyof TMutations,
@@ -258,7 +236,7 @@
       inferProcedureOutput<TMutations[TPath]>
     >({
       type: 'mutation',
-      method: method ?? 'POST',
+      method: method ?? HTTP_METHODS['mutation'],
       path,
       input: args[0] as any,
       context,
@@ -273,18 +251,11 @@
   >(
     path: TPath,
     input: TInput,
-<<<<<<< HEAD
     opts: Omit<TRPCRequestOptions, 'method'> &
-      ObservableCallbacks<TRPCResult<TOutput>, TRPCClientError<TRouter>>,
-  ): UnsubscribeFn {
-    const { context } = opts;
-    const $res = this.$request<TInput, TOutput>({
-=======
-    opts: TRPCRequestOptions &
       Partial<Observer<TRPCResultMessage<TOutput>, TRPCClientError<TRouter>>>,
   ): Unsubscribable {
+    const { context } = opts;
     const observable$ = this.$request<TInput, TOutput>({
->>>>>>> 7f35cc8a
       type: 'subscription',
       method: undefined,
       path,
