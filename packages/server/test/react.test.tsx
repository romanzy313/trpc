--- conflicted
+++ resolved
@@ -23,10 +23,6 @@
   setLogger,
   useQueryClient,
 } from 'react-query';
-<<<<<<< HEAD
-import { dehydrate } from 'react-query';
-=======
->>>>>>> cb86be86
 import { ZodError, z } from 'zod';
 import { httpBatchLink } from '../../client/src/links/httpBatchLink';
 import { splitLink } from '../../client/src/links/splitLink';
