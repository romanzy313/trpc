/* eslint-disable @typescript-eslint/no-empty-function */
/* eslint-disable @typescript-eslint/no-non-null-assertion */
/* eslint-disable @typescript-eslint/ban-types */
/* eslint-disable @typescript-eslint/no-explicit-any */
/* eslint-disable @typescript-eslint/ban-ts-comment */

import * as trpcServer from '../../server/src';
jest.mock('@trpc/server', () => trpcServer);
import * as trpcClient from '../../client/src';
jest.mock('@trpc/client', () => trpcClient);
import * as trpcReact from '../../react/src';
jest.mock('@trpc/react', () => trpcReact);
import * as trpcReact__ssg from '../../react/src/ssg';
jest.mock('@trpc/react/ssg', () => trpcReact__ssg);

import '@testing-library/jest-dom';
import { render, waitFor } from '@testing-library/react';
import userEvent from '@testing-library/user-event';
import { httpBatchLink } from '@trpc/client/links/httpBatchLink';
import { expectTypeOf } from 'expect-type';
import hash from 'hash-sum';
import React, { Fragment, useEffect, useState } from 'react';
import {
  QueryClient,
  QueryClientProvider,
  setLogger,
  useQueryClient,
} from 'react-query';
import { dehydrate } from 'react-query/hydration';
import { z, ZodError } from 'zod';
import { withTRPC } from '../../next/src';
import { createReactQueryHooks, OutputWithCursor } from '../../react/src';
import { createSSGHelpers } from '../../react/ssg';
import { DefaultErrorShape } from '../src';
import { routerToServerAndClient } from './_testHelpers';
import {
  wsLink,
  createWSClient,
  TRPCWebSocketClient,
} from '../../client/src/links/wsLink';
import { splitLink } from '../../client/src/links/splitLink';
<<<<<<< HEAD
import { AppType } from 'next/dist/shared/lib/utils';
=======
import { TRPCError } from '../src/TRPCError';
>>>>>>> 041052cb

setLogger({
  log() {},
  warn() {},
  error() {},
});

type Context = {};
type Post = {
  id: string;
  title: string;
  createdAt: number;
};

function createAppRouter() {
  const db: {
    posts: Post[];
  } = {
    posts: [
      { id: '1', title: 'first post', createdAt: 0 },
      { id: '2', title: 'second post', createdAt: 1 },
    ],
  };
  const postLiveInputs: unknown[] = [];
  const createContext = jest.fn(() => ({}));
  const allPosts = jest.fn();
  const postById = jest.fn();
  let wsClient: TRPCWebSocketClient = null as any;
  const appRouter = trpcServer
    .router<Context>()
    .formatError(({ shape, error }) => {
      return {
        $test: 'formatted',
        zodError:
          error.originalError instanceof ZodError
            ? error.originalError.flatten()
            : null,
        ...shape,
      };
    })
    .query('allPosts', {
      resolve() {
        allPosts();
        return db.posts;
      },
    })
    .query('postById', {
      input: z.string(),
      resolve({ input }) {
        postById(input);
        const post = db.posts.find((p) => p.id === input);
        if (!post) {
          throw new TRPCError({ code: 'NOT_FOUND' });
        }
        return post;
      },
    })
    .query('paginatedPosts', {
      input: z.object({
        limit: z.number().min(1).max(100).nullish(),
        cursor: z.number().nullish(),
      }),
      resolve({ input }) {
        const items: typeof db.posts = [];
        const limit = input.limit ?? 50;
        const { cursor } = input;
        let nextCursor: typeof cursor = null;
        for (let index = 0; index < db.posts.length; index++) {
          const element = db.posts[index];
          if (cursor != null && element.createdAt < cursor) {
            continue;
          }
          items.push(element);
          if (items.length >= limit) {
            break;
          }
        }
        const last = items[items.length - 1];
        const nextIndex = db.posts.findIndex((item) => item === last) + 1;
        if (db.posts[nextIndex]) {
          nextCursor = db.posts[nextIndex].createdAt;
        }
        return {
          items,
          nextCursor,
        };
      },
    })
    .mutation('addPost', {
      input: z.object({
        title: z.string(),
      }),
      resolve({ input }) {
        db.posts.push({
          id: `${Math.random()}`,
          createdAt: Date.now(),
          title: input.title,
        });
      },
    })
    .subscription('newPosts', {
      input: z.number(),
      resolve({ input }) {
        return trpcServer.subscriptionPullFactory<Post>({
          intervalMs: 1,
          pull(emit) {
            db.posts.filter((p) => p.createdAt > input).forEach(emit.data);
          },
        });
      },
    })
    .subscription('postsLive', {
      input: z.object({
        cursor: z.string().nullable(),
      }),
      resolve({ input }) {
        const { cursor } = input;
        postLiveInputs.push(input);

        return trpcServer.subscriptionPullFactory<OutputWithCursor<Post[]>>({
          intervalMs: 10,
          pull(emit) {
            const newCursor = hash(db.posts);
            if (newCursor !== cursor) {
              emit.data({ data: db.posts, cursor: newCursor });
            }
          },
        });
      },
    });

  const linkSpy = {
    up: jest.fn(),
    down: jest.fn(),
  };
  const { client, trpcClientOptions, close } = routerToServerAndClient(
    appRouter,
    {
      server: {
        createContext,
        batching: {
          enabled: true,
        },
      },
      client({ httpUrl, wssUrl }) {
        wsClient = createWSClient({
          url: wssUrl,
        });
        return {
          // links: [wsLink({ client: ws })],
          links: [
            () =>
              ({ op, next, prev }) => {
                linkSpy.up(op);
                next(op, (result) => {
                  linkSpy.down(result);
                  prev(result);
                });
              },
            splitLink({
              condition(op) {
                return op.type === 'subscription';
              },
              true: wsLink({
                client: wsClient,
              }),
              false: httpBatchLink({
                url: httpUrl,
              }),
            }),
          ],
        };
      },
    },
  );
  const queryClient = new QueryClient();
  const trpc = createReactQueryHooks<typeof appRouter>();

  return {
    appRouter,
    trpc,
    close,
    db,
    client,
    trpcClientOptions,
    postLiveInputs,
    resolvers: {
      postById,
      allPosts,
    },
    queryClient,
    createContext,
    linkSpy,
  };
}
let factory: ReturnType<typeof createAppRouter>;
beforeEach(() => {
  factory = createAppRouter();
});
afterEach(() => {
  factory.close();
});

describe('useQuery()', () => {
  test('no input', async () => {
    const { trpc, client } = factory;
    function MyComponent() {
      const allPostsQuery = trpc.useQuery(['allPosts']);
      expectTypeOf(allPostsQuery.data!).toMatchTypeOf<Post[]>();

      return <pre>{JSON.stringify(allPostsQuery.data ?? 'n/a', null, 4)}</pre>;
    }
    function App() {
      const [queryClient] = useState(() => new QueryClient());
      return (
        <trpc.Provider {...{ queryClient, client }}>
          <QueryClientProvider client={queryClient}>
            <MyComponent />
          </QueryClientProvider>
        </trpc.Provider>
      );
    }

    const utils = render(<App />);
    await waitFor(() => {
      expect(utils.container).toHaveTextContent('first post');
    });
  });

  test('with operation context', async () => {
    const { trpc, client, linkSpy } = factory;
    function MyComponent() {
      const allPostsQuery = trpc.useQuery(['allPosts'], {
        context: {
          test: '1',
        },
      });
      expectTypeOf(allPostsQuery.data!).toMatchTypeOf<Post[]>();

      return <pre>{JSON.stringify(allPostsQuery.data ?? 'n/a', null, 4)}</pre>;
    }
    function App() {
      const [queryClient] = useState(() => new QueryClient());
      return (
        <trpc.Provider {...{ queryClient, client }}>
          <QueryClientProvider client={queryClient}>
            <MyComponent />
          </QueryClientProvider>
        </trpc.Provider>
      );
    }

    const utils = render(<App />);
    await waitFor(() => {
      expect(utils.container).toHaveTextContent('first post');
    });

    expect(linkSpy.up).toHaveBeenCalledTimes(1);
    expect(linkSpy.down).toHaveBeenCalledTimes(1);
    expect(linkSpy.up.mock.calls[0][0].context).toMatchObject({
      test: '1',
    });
  });

  test('with input', async () => {
    const { trpc, client } = factory;
    function MyComponent() {
      const allPostsQuery = trpc.useQuery(['paginatedPosts', { limit: 1 }]);

      return <pre>{JSON.stringify(allPostsQuery.data ?? 'n/a', null, 4)}</pre>;
    }
    function App() {
      const [queryClient] = useState(() => new QueryClient());
      return (
        <trpc.Provider {...{ queryClient, client }}>
          <QueryClientProvider client={queryClient}>
            <MyComponent />
          </QueryClientProvider>
        </trpc.Provider>
      );
    }

    const utils = render(<App />);
    await waitFor(() => {
      expect(utils.container).toHaveTextContent('first post');
    });
    expect(utils.container).not.toHaveTextContent('second post');
  });
});

test('mutation on mount + subscribe for it', async () => {
  const { trpc, client } = factory;
  function MyComponent() {
    const [posts, setPosts] = useState<Post[]>([]);

    const addPosts = (newPosts?: Post[]) => {
      setPosts((nowPosts) => {
        const map: Record<Post['id'], Post> = {};
        for (const msg of nowPosts ?? []) {
          map[msg.id] = msg;
        }
        for (const msg of newPosts ?? []) {
          map[msg.id] = msg;
        }
        return Object.values(map);
      });
    };
    const input = posts.reduce(
      (num, post) => Math.max(num, post.createdAt),
      -1,
    );

    trpc.useSubscription(['newPosts', input], {
      onNext(post) {
        addPosts([post]);
      },
    });

    const mutation = trpc.useMutation('addPost');
    const mutate = mutation.mutate;
    useEffect(() => {
      if (posts.length === 2) {
        mutate({ title: 'third post' });
      }
    }, [posts.length, mutate]);

    return <pre>{JSON.stringify(posts, null, 4)}</pre>;
  }
  function App() {
    const [queryClient] = useState(() => new QueryClient());
    return (
      <trpc.Provider {...{ queryClient, client }}>
        <QueryClientProvider client={queryClient}>
          <MyComponent />
        </QueryClientProvider>
      </trpc.Provider>
    );
  }

  const utils = render(<App />);
  await waitFor(() => {
    expect(utils.container).toHaveTextContent('first post');
  });
  await waitFor(() => {
    expect(utils.container).toHaveTextContent('third post');
  });
});

// test('useLiveQuery()', async () => {
//   const { trpc, db, postLiveInputs, client } = factory;
//   function MyComponent() {
//     const postsQuery = trpc.useLiveQuery(['postsLive', {}]);

//     return <pre>{JSON.stringify(postsQuery.data ?? null, null, 4)}</pre>;
//   }
//   function App() {
//     const [queryClient] = useState(() => new QueryClient());
//     return (
//       <trpc.Provider {...{ queryClient, client }}>
//         <QueryClientProvider client={queryClient}>
//           <MyComponent />
//         </QueryClientProvider>
//       </trpc.Provider>
//     );
//   }

//   const utils = render(<App />);
//   await waitFor(() => {
//     expect(utils.container).toHaveTextContent('first post');
//   });

//   for (let index = 0; index < 3; index++) {
//     const title = `a new post index:${index}`;
//     db.posts.push({
//       id: `r${index}`,
//       createdAt: 0,
//       title,
//     });

//     await waitFor(() => {
//       expect(utils.container).toHaveTextContent(title);
//     });
//   }

//   expect(utils.container.innerHTML).not.toContain('cursor');
//   expect(postLiveInputs).toMatchInlineSnapshot(`
//     Array [
//       Object {
//         "cursor": null,
//       },
//       Object {
//         "cursor": "03bee962",
//       },
//       Object {
//         "cursor": "712d2d40",
//       },
//       Object {
//         "cursor": "7c5d7196",
//       },
//     ]
//   `);
// });
test('dehydrate', async () => {
  const { db, appRouter } = factory;
  const ssg = createSSGHelpers({ router: appRouter, ctx: {} });

  await ssg.prefetchQuery('allPosts');
  await ssg.fetchQuery('postById', '1');

  const dehydrated = ssg.dehydrate().queries;
  expect(dehydrated).toHaveLength(2);

  const [cache, cache2] = dehydrated;
  expect(cache.queryHash).toMatchInlineSnapshot(
    `"[\\"allPosts\\",null,\\"TRPC_QUERY\\"]"`,
  );
  expect(cache.queryKey).toMatchInlineSnapshot(`
    Array [
      "allPosts",
      null,
      "TRPC_QUERY",
    ]
  `);
  expect(cache.state.data).toEqual(db.posts);
  expect(cache2.state.data).toMatchInlineSnapshot(`
    Object {
      "createdAt": 0,
      "id": "1",
      "title": "first post",
    }
  `);
});

test('prefetchQuery', async () => {
  const { trpc, client } = factory;
  function MyComponent() {
    const [state, setState] = useState<string>('nope');
    const utils = trpc.useContext();
    const queryClient = useQueryClient();

    useEffect(() => {
      async function prefetch() {
        await utils.prefetchQuery(['postById', '1']);
        setState(JSON.stringify(dehydrate(queryClient)));
      }
      prefetch();
    }, [queryClient, utils]);

    return <>{JSON.stringify(state)}</>;
  }
  function App() {
    const [queryClient] = useState(() => new QueryClient());
    return (
      <trpc.Provider {...{ queryClient, client }}>
        <QueryClientProvider client={queryClient}>
          <MyComponent />
        </QueryClientProvider>
      </trpc.Provider>
    );
  }

  const utils = render(<App />);
  await waitFor(() => {
    expect(utils.container).toHaveTextContent('first post');
  });
});

test('useInfiniteQuery()', async () => {
  const { trpc, client } = factory;

  function MyComponent() {
    const q = trpc.useInfiniteQuery(
      [
        'paginatedPosts',
        {
          limit: 1,
        },
      ],
      {
        getNextPageParam: (lastPage) => lastPage.nextCursor,
      },
    );
    expectTypeOf(q.data?.pages[0].items).toMatchTypeOf<undefined | Post[]>();

    return q.status === 'loading' ? (
      <p>Loading...</p>
    ) : q.status === 'error' ? (
      <p>Error: {q.error.message}</p>
    ) : (
      <>
        {q.data?.pages.map((group, i) => (
          <Fragment key={i}>
            {group.items.map((msg) => (
              <Fragment key={msg.id}>
                <div>{msg.title}</div>
              </Fragment>
            ))}
          </Fragment>
        ))}
        <div>
          <button
            onClick={() => q.fetchNextPage()}
            disabled={!q.hasNextPage || q.isFetchingNextPage}
            data-testid="loadMore"
          >
            {q.isFetchingNextPage
              ? 'Loading more...'
              : q.hasNextPage
              ? 'Load More'
              : 'Nothing more to load'}
          </button>
        </div>
        <div>
          {q.isFetching && !q.isFetchingNextPage ? 'Fetching...' : null}
        </div>
      </>
    );
  }
  function App() {
    const [queryClient] = useState(() => new QueryClient());
    return (
      <trpc.Provider {...{ queryClient, client }}>
        <QueryClientProvider client={queryClient}>
          <MyComponent />
        </QueryClientProvider>
      </trpc.Provider>
    );
  }

  const utils = render(<App />);
  await waitFor(() => {
    expect(utils.container).toHaveTextContent('first post');
  });
  await waitFor(() => {
    expect(utils.container).toHaveTextContent('first post');
    expect(utils.container).not.toHaveTextContent('second post');
    expect(utils.container).toHaveTextContent('Load More');
  });
  userEvent.click(utils.getByTestId('loadMore'));
  await waitFor(() => {
    expect(utils.container).toHaveTextContent('Loading more...');
  });
  await waitFor(() => {
    expect(utils.container).toHaveTextContent('first post');
    expect(utils.container).toHaveTextContent('second post');
    expect(utils.container).toHaveTextContent('Nothing more to load');
  });

  expect(utils.container).toMatchInlineSnapshot(`
    <div>
      <div>
        first post
      </div>
      <div>
        second post
      </div>
      <div>
        <button
          data-testid="loadMore"
          disabled=""
        >
          Nothing more to load
        </button>
      </div>
      <div />
    </div>
  `);
});

test('prefetchInfiniteQuery()', async () => {
  const { appRouter } = factory;
  const ssg = createSSGHelpers({ router: appRouter, ctx: {} });

  {
    await ssg.prefetchInfiniteQuery('paginatedPosts', { limit: 1 });
    const data = JSON.stringify(ssg.dehydrate());
    expect(data).toContain('first post');
    expect(data).not.toContain('second post');
  }
  {
    await ssg.fetchInfiniteQuery('paginatedPosts', { limit: 2 });
    const data = JSON.stringify(ssg.dehydrate());
    expect(data).toContain('first post');
    expect(data).toContain('second post');
  }
});

describe('invalidate queries', () => {
  test('queryClient.invalidateQueries()', async () => {
    const { trpc, resolvers, client } = factory;
    function MyComponent() {
      const allPostsQuery = trpc.useQuery(['allPosts'], {
        staleTime: Infinity,
      });
      const postByIdQuery = trpc.useQuery(['postById', '1'], {
        staleTime: Infinity,
      });
      const queryClient = useQueryClient();

      return (
        <>
          <pre>
            allPostsQuery:{allPostsQuery.status} allPostsQuery:
            {allPostsQuery.isStale ? 'stale' : 'not-stale'}{' '}
          </pre>
          <pre>
            postByIdQuery:{postByIdQuery.status} postByIdQuery:
            {postByIdQuery.isStale ? 'stale' : 'not-stale'}
          </pre>
          <button
            data-testid="refetch"
            onClick={() => {
              queryClient.invalidateQueries(['allPosts']);
              queryClient.invalidateQueries(['postById']);
            }}
          />
        </>
      );
    }
    function App() {
      const [queryClient] = useState(() => new QueryClient());
      return (
        <trpc.Provider {...{ queryClient, client }}>
          <QueryClientProvider client={queryClient}>
            <MyComponent />
          </QueryClientProvider>
        </trpc.Provider>
      );
    }

    const utils = render(<App />);

    await waitFor(() => {
      expect(utils.container).toHaveTextContent('postByIdQuery:success');
      expect(utils.container).toHaveTextContent('allPostsQuery:success');

      expect(utils.container).toHaveTextContent('postByIdQuery:not-stale');
      expect(utils.container).toHaveTextContent('allPostsQuery:not-stale');
    });

    expect(resolvers.allPosts).toHaveBeenCalledTimes(1);
    expect(resolvers.postById).toHaveBeenCalledTimes(1);

    utils.getByTestId('refetch').click();

    await waitFor(() => {
      expect(utils.container).toHaveTextContent('postByIdQuery:stale');
      expect(utils.container).toHaveTextContent('allPostsQuery:stale');
    });
    await waitFor(() => {
      expect(utils.container).toHaveTextContent('postByIdQuery:not-stale');
      expect(utils.container).toHaveTextContent('allPostsQuery:not-stale');
    });

    expect(resolvers.allPosts).toHaveBeenCalledTimes(2);
    expect(resolvers.postById).toHaveBeenCalledTimes(2);
  });

  test('invalidateQuery()', async () => {
    const { trpc, resolvers, client } = factory;
    function MyComponent() {
      const allPostsQuery = trpc.useQuery(['allPosts'], {
        staleTime: Infinity,
      });
      const postByIdQuery = trpc.useQuery(['postById', '1'], {
        staleTime: Infinity,
      });
      const utils = trpc.useContext();
      return (
        <>
          <pre>
            allPostsQuery:{allPostsQuery.status} allPostsQuery:
            {allPostsQuery.isStale ? 'stale' : 'not-stale'}{' '}
          </pre>
          <pre>
            postByIdQuery:{postByIdQuery.status} postByIdQuery:
            {postByIdQuery.isStale ? 'stale' : 'not-stale'}
          </pre>
          <button
            data-testid="refetch"
            onClick={() => {
              utils.invalidateQuery(['allPosts']);
              utils.invalidateQuery(['postById', '1']);
            }}
          />
        </>
      );
    }
    function App() {
      const [queryClient] = useState(() => new QueryClient());
      return (
        <trpc.Provider {...{ queryClient, client }}>
          <QueryClientProvider client={queryClient}>
            <MyComponent />
          </QueryClientProvider>
        </trpc.Provider>
      );
    }

    const utils = render(<App />);

    await waitFor(() => {
      expect(utils.container).toHaveTextContent('postByIdQuery:success');
      expect(utils.container).toHaveTextContent('allPostsQuery:success');

      expect(utils.container).toHaveTextContent('postByIdQuery:not-stale');
      expect(utils.container).toHaveTextContent('allPostsQuery:not-stale');
    });

    expect(resolvers.allPosts).toHaveBeenCalledTimes(1);
    expect(resolvers.postById).toHaveBeenCalledTimes(1);

    utils.getByTestId('refetch').click();

    await waitFor(() => {
      expect(utils.container).toHaveTextContent('postByIdQuery:stale');
      expect(utils.container).toHaveTextContent('allPostsQuery:stale');
    });
    await waitFor(() => {
      expect(utils.container).toHaveTextContent('postByIdQuery:not-stale');
      expect(utils.container).toHaveTextContent('allPostsQuery:not-stale');
    });

    expect(resolvers.allPosts).toHaveBeenCalledTimes(2);
    expect(resolvers.postById).toHaveBeenCalledTimes(2);
  });
});

test('formatError() react types test', async () => {
  const { trpc, client } = factory;
  function MyComponent() {
    const mutation = trpc.useMutation('addPost');

    useEffect(() => {
      mutation.mutate({ title: 123 as any });
      // eslint-disable-next-line react-hooks/exhaustive-deps
    }, []);

    if (mutation.error && mutation.error && mutation.error.shape) {
      expectTypeOf(mutation.error.shape).toMatchTypeOf<
        DefaultErrorShape & {
          $test: string;
        }
      >();
      expectTypeOf(mutation.error.shape).toMatchTypeOf<
        DefaultErrorShape & {
          $test: string;
        }
      >();
      return (
        <pre data-testid="err">
          {JSON.stringify(mutation.error.shape.zodError, null, 2)}
        </pre>
      );
    }
    return <></>;
  }
  function App() {
    const [queryClient] = useState(() => new QueryClient());
    return (
      <trpc.Provider {...{ queryClient, client }}>
        <QueryClientProvider client={queryClient}>
          <MyComponent />
        </QueryClientProvider>
      </trpc.Provider>
    );
  }

  const utils = render(<App />);
  await waitFor(() => {
    expect(utils.container).toHaveTextContent('fieldErrors');
    expect(utils.getByTestId('err').innerText).toMatchInlineSnapshot(
      `undefined`,
    );
  });
});

// const MockApp: React.FC<any> = () => {
//   return createElement('div');
// };

// const MockAppTree: React.FC<any> = () => {
//   return createElement('div');
// };

describe('withTRPC()', () => {
  test('useQuery', async () => {
    // @ts-ignore
    const { window } = global;

    // @ts-ignore
    delete global.window;
    const { trpc, trpcClientOptions } = factory;
    const App: AppType = () => {
      const query = trpc.useQuery(['allPosts']);
      return <>{JSON.stringify(query.data)}</>;
    };

    const Wrapped = withTRPC({
      config: () => trpcClientOptions,
      ssr: true,
    })(App);

    const props = await Wrapped.getInitialProps!({
      AppTree: Wrapped,
      Component: <div />,
    } as any);

    // @ts-ignore
    global.window = window;

    const utils = render(<Wrapped {...props} />);
    expect(utils.container).toHaveTextContent('first post');
  });

  test('useInfiniteQuery', async () => {
    const { window } = global;

    // @ts-ignore
    delete global.window;
    const { trpc, trpcClientOptions } = factory;
    const App: AppType = () => {
      const query = trpc.useInfiniteQuery(
        [
          'paginatedPosts',
          {
            limit: 10,
          },
        ],
        {
          getNextPageParam: (lastPage) => lastPage.nextCursor,
        },
      );
      return <>{JSON.stringify(query.data || query.error)}</>;
    };

    const Wrapped = withTRPC({
      config: () => trpcClientOptions,
      ssr: true,
    })(App);

    const props = await Wrapped.getInitialProps!({
      AppTree: Wrapped,
      Component: <div />,
    } as any);

    global.window = window;

    const utils = render(<Wrapped {...props} />);
    expect(utils.container).toHaveTextContent('first post');
  });

  test('browser render', async () => {
    const { trpc, trpcClientOptions } = factory;
    const App: AppType = () => {
      const query = trpc.useQuery(['allPosts']);
      return <>{JSON.stringify(query.data)}</>;
    };

    const Wrapped = withTRPC({
      config: () => trpcClientOptions,
      ssr: true,
    })(App);

    const props = await Wrapped.getInitialProps!({
      AppTree: Wrapped,
      Component: <div />,
    } as any);

    const utils = render(<Wrapped {...props} />);

    await waitFor(() => {
      expect(utils.container).toHaveTextContent('first post');
    });
  });

  describe('`ssr: false` on query', () => {
    test('useQuery()', async () => {
      const { window } = global;

      // @ts-ignore
      delete global.window;
      const { trpc, trpcClientOptions } = factory;
      const App: AppType = () => {
        const query = trpc.useQuery(['allPosts'], { ssr: false });
        return <>{JSON.stringify(query.data)}</>;
      };

      const Wrapped = withTRPC({
        config: () => trpcClientOptions,
        ssr: true,
      })(App);

      const props = await Wrapped.getInitialProps!({
        AppTree: Wrapped,
        Component: <div />,
      } as any);

      global.window = window;

      const utils = render(<Wrapped {...props} />);
      expect(utils.container).not.toHaveTextContent('first post');

      // should eventually be fetched
      await waitFor(() => {
        expect(utils.container).toHaveTextContent('first post');
      });
    });

    test('useInfiniteQuery', async () => {
      const { window } = global;

      // @ts-ignore
      delete global.window;
      const { trpc, trpcClientOptions } = factory;
      const App: AppType = () => {
        const query = trpc.useInfiniteQuery(
          [
            'paginatedPosts',
            {
              limit: 10,
            },
          ],
          {
            getNextPageParam: (lastPage) => lastPage.nextCursor,
            ssr: false,
          },
        );
        return <>{JSON.stringify(query.data || query.error)}</>;
      };

      const Wrapped = withTRPC({
        config: () => trpcClientOptions,
        ssr: true,
      })(App);

      const props = await Wrapped.getInitialProps!({
        AppTree: Wrapped,
        Component: <div />,
      } as any);

      global.window = window;

      const utils = render(<Wrapped {...props} />);
      expect(utils.container).not.toHaveTextContent('first post');

      // should eventually be fetched
      await waitFor(() => {
        expect(utils.container).toHaveTextContent('first post');
      });
    });
  });

  test('useQuery - ssr batching', async () => {
    // @ts-ignore
    const { window } = global;

    // @ts-ignore
    delete global.window;
    const { trpc, trpcClientOptions, createContext } = factory;
    const App: AppType = () => {
      const query1 = trpc.useQuery(['postById', '1']);
      const query2 = trpc.useQuery(['postById', '2']);
      return <>{JSON.stringify([query1.data, query2.data])}</>;
    };

    const Wrapped = withTRPC({
      config: () => trpcClientOptions,
      ssr: true,
    })(App);

    const props = await Wrapped.getInitialProps!({
      AppTree: Wrapped,
      Component: <div />,
    } as any);

    // @ts-ignore
    global.window = window;

    const utils = render(<Wrapped {...props} />);
    expect(utils.container).toHaveTextContent('first post');
    expect(utils.container).toHaveTextContent('second post');

    // confirm we've batched if createContext has only been called once
    expect(createContext).toHaveBeenCalledTimes(1);
  });

  describe('`enabled: false` on query during ssr', () => {
    describe('useQuery', () => {
      test('queryKey does not change', async () => {
        const { window } = global;

        // @ts-ignore
        delete global.window;
        const { trpc, trpcClientOptions } = factory;
        const App: AppType = () => {
          const query1 = trpc.useQuery(['postById', '1']);
          // query2 depends only on query1 status
          const query2 = trpc.useQuery(['postById', '2'], {
            enabled: query1.status === 'success',
          });
          return (
            <>
              <>{JSON.stringify(query1.data)}</>
              <>{JSON.stringify(query2.data)}</>
            </>
          );
        };

        const Wrapped = withTRPC({
          config: () => trpcClientOptions,
          ssr: true,
        })(App);

        const props = await Wrapped.getInitialProps!({
          AppTree: Wrapped,
          Component: <div />,
        } as any);

        global.window = window;

        const utils = render(<Wrapped {...props} />);

        // when queryKey does not change query2 only fetched in the browser
        expect(utils.container).toHaveTextContent('first post');
        expect(utils.container).not.toHaveTextContent('second post');

        await waitFor(() => {
          expect(utils.container).toHaveTextContent('first post');
          expect(utils.container).toHaveTextContent('second post');
        });
      });

      test('queryKey changes', async () => {
        const { window } = global;

        // @ts-ignore
        delete global.window;
        const { trpc, trpcClientOptions } = factory;
        const App: AppType = () => {
          const query1 = trpc.useQuery(['postById', '1']);
          // query2 depends on data fetched by query1
          const query2 = trpc.useQuery(
            [
              'postById',
              // workaround of TS requiring a string param
              query1.data
                ? (parseInt(query1.data.id) + 1).toString()
                : 'definitely not a post id',
            ],
            {
              enabled: !!query1.data,
            },
          );
          return (
            <>
              <>{JSON.stringify(query1.data)}</>
              <>{JSON.stringify(query2.data)}</>
            </>
          );
        };

        const Wrapped = withTRPC({
          config: () => trpcClientOptions,
          ssr: true,
        })(App);

        const props = await Wrapped.getInitialProps!({
          AppTree: Wrapped,
          Component: <div />,
        } as any);

        global.window = window;

        const utils = render(<Wrapped {...props} />);

        // when queryKey changes both queries are fetched on the server
        expect(utils.container).toHaveTextContent('first post');
        expect(utils.container).toHaveTextContent('second post');

        await waitFor(() => {
          expect(utils.container).toHaveTextContent('first post');
          expect(utils.container).toHaveTextContent('second post');
        });
      });
    });

    describe('useInfiniteQuery', () => {
      test('queryKey does not change', async () => {
        const { window } = global;

        // @ts-ignore
        delete global.window;
        const { trpc, trpcClientOptions } = factory;
        const App: AppType = () => {
          const query1 = trpc.useInfiniteQuery(
            ['paginatedPosts', { limit: 1 }],
            {
              getNextPageParam: (lastPage) => lastPage.nextCursor,
            },
          );
          // query2 depends only on query1 status
          const query2 = trpc.useInfiniteQuery(
            ['paginatedPosts', { limit: 2 }],
            {
              getNextPageParam: (lastPage) => lastPage.nextCursor,
              enabled: query1.status === 'success',
            },
          );
          return (
            <>
              <>{JSON.stringify(query1.data)}</>
              <>{JSON.stringify(query2.data)}</>
            </>
          );
        };

        const Wrapped = withTRPC({
          config: () => trpcClientOptions,
          ssr: true,
        })(App);

        const props = await Wrapped.getInitialProps!({
          AppTree: Wrapped,
          Component: <div />,
        } as any);

        global.window = window;

        const utils = render(<Wrapped {...props} />);

        // when queryKey does not change query2 only fetched in the browser
        expect(utils.container).toHaveTextContent('first post');
        expect(utils.container).not.toHaveTextContent('second post');

        await waitFor(() => {
          expect(utils.container).toHaveTextContent('first post');
          expect(utils.container).toHaveTextContent('second post');
        });
      });

      test('queryKey changes', async () => {
        const { window } = global;

        // @ts-ignore
        delete global.window;
        const { trpc, trpcClientOptions } = factory;
        const App: AppType = () => {
          const query1 = trpc.useInfiniteQuery(
            ['paginatedPosts', { limit: 1 }],
            {
              getNextPageParam: (lastPage) => lastPage.nextCursor,
            },
          );
          // query2 depends on data fetched by query1
          const query2 = trpc.useInfiniteQuery(
            [
              'paginatedPosts',
              { limit: query1.data ? query1.data.pageParams.length + 1 : 0 },
            ],
            {
              getNextPageParam: (lastPage) => lastPage.nextCursor,
              enabled: query1.status === 'success',
            },
          );
          return (
            <>
              <>{JSON.stringify(query1.data)}</>
              <>{JSON.stringify(query2.data)}</>
            </>
          );
        };

        const Wrapped = withTRPC({
          config: () => trpcClientOptions,
          ssr: true,
        })(App);

        const props = await Wrapped.getInitialProps!({
          AppTree: Wrapped,
          Component: <div />,
        } as any);

        global.window = window;

        const utils = render(<Wrapped {...props} />);

        // when queryKey changes both queries are fetched on the server
        expect(utils.container).toHaveTextContent('first post');
        expect(utils.container).toHaveTextContent('second post');

        await waitFor(() => {
          expect(utils.container).toHaveTextContent('first post');
          expect(utils.container).toHaveTextContent('second post');
        });
      });
    });
  });
});<|MERGE_RESOLUTION|>--- conflicted
+++ resolved
@@ -39,11 +39,8 @@
   TRPCWebSocketClient,
 } from '../../client/src/links/wsLink';
 import { splitLink } from '../../client/src/links/splitLink';
-<<<<<<< HEAD
 import { AppType } from 'next/dist/shared/lib/utils';
-=======
 import { TRPCError } from '../src/TRPCError';
->>>>>>> 041052cb
 
 setLogger({
   log() {},
