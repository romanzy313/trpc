--- conflicted
+++ resolved
@@ -35,13 +35,10 @@
 import { OutputWithCursor, createReactQueryHooks } from '../../react/src';
 import { createSSGHelpers } from '../../react/src/ssg';
 import { TRPCError } from '../src/TRPCError';
-<<<<<<< HEAD
 import { NodeHTTPRequest } from '../src/adapters/node-http';
-=======
 import { observable } from '../src/observable';
 import { DefaultErrorShape } from '../src/router';
 import { subscriptionPullFactory } from '../src/subscription';
->>>>>>> 7f35cc8a
 
 setLogger({
   log() {},
