--- conflicted
+++ resolved
@@ -418,7 +418,6 @@
     logger.error.mockReset();
     logger.log.mockReset();
   }
-<<<<<<< HEAD
 
   // custom logger
   {
@@ -458,8 +457,6 @@
       }
     `);
   }
-=======
->>>>>>> 36ac1bad
 });
 
 test('pass a context', () => {
@@ -481,4 +478,25 @@
     },
   });
   expect(callback).toHaveBeenCalledWith(context);
+});
+
+test('pass a context', () => {
+  const context = {
+    hello: 'there',
+  };
+  const callback = jest.fn();
+  executeChain({
+    links: [
+      ({ op }) => {
+        callback(op.context);
+      },
+    ],
+    op: {
+      type: 'query',
+      input: null,
+      path: '',
+      context,
+    },
+  });
+  expect(callback).toHaveBeenCalledWith(context);
 });