/* eslint-disable @typescript-eslint/ban-types */
/* eslint-disable @typescript-eslint/no-explicit-any */

/**
 * @internal
 */
export type Prefix<K extends string, T extends string> = `${K}${T}`;

/**
 * @internal
 */
export type identity<T> = T;

/**
 * @internal
 */
export type flatten<T, Q> = identity<{
  [k in keyof T | keyof Q]: k extends keyof T
    ? T[k]
    : k extends keyof Q
    ? Q[k]
    : never;
}>;

/**
 * @internal
 */
export type Prefixer<
  TObj extends Record<string, any>,
  TPrefix extends string,
> = {
  [P in keyof TObj as Prefix<TPrefix, string & P>]: TObj[P];
};

/**
 * @public
 */
export type Maybe<T> = T | undefined | null;

/**
 * @internal
 */
export type ThenArg<T> = T extends PromiseLike<infer U> ? ThenArg<U> : T;

/**
 * @public
 */
export type Dict<T> = Record<string, T | undefined>;

/**
<<<<<<< HEAD
 * @public
 */
export type MaybePromise<T> = T | Promise<T>;
=======
 * @internal
 * Creates a "lower-priority" type inference.
 * https://github.com/microsoft/TypeScript/issues/14829#issuecomment-322267089
 */
export type InferLast<T> = T & { [K in keyof T]: T[K] };
>>>>>>> b710a8a3
<|MERGE_RESOLUTION|>--- conflicted
+++ resolved
@@ -48,14 +48,13 @@
 export type Dict<T> = Record<string, T | undefined>;
 
 /**
-<<<<<<< HEAD
  * @public
  */
 export type MaybePromise<T> = T | Promise<T>;
-=======
- * @internal
+
+/*
  * Creates a "lower-priority" type inference.
  * https://github.com/microsoft/TypeScript/issues/14829#issuecomment-322267089
+ * @internal
  */
-export type InferLast<T> = T & { [K in keyof T]: T[K] };
->>>>>>> b710a8a3
+export type InferLast<T> = T & { [K in keyof T]: T[K] };