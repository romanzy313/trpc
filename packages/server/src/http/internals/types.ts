import {
  AnyRouter,
  ProcedureType,
  inferRouterContext,
  inferRouterError,
} from '../../core';
import { TRPCError } from '../../error/TRPCError';
import { TRPCResponse } from '../../rpc';
import { Dict } from '../../types';
import { ResponseMeta } from '../types';

export type HTTPHeaders = Dict<string | string[]>;

export interface HTTPResponse {
  status: number;
  headers?: HTTPHeaders;
  body?: string;
}

/**
 * @internal
 */
export type ResponseMetaFn<TRouter extends AnyRouter> = (opts: {
  data: TRPCResponse<unknown, inferRouterError<TRouter>>[];
  ctx?: inferRouterContext<TRouter>;
  /**
   * The different tRPC paths requested
   **/
  paths?: string[];
  type: ProcedureType | 'unknown';
  errors: TRPCError[];
<<<<<<< HEAD
}) => ResponseMeta;

/**
 * Base interface for anything using HTTP
 */
export interface HTTPBaseHandlerOptions<TRouter extends AnyRouter, TRequest>
  extends BaseHandlerOptions<TRouter, TRequest> {
  /**
   * Add handler to be called before response is sent to the user
   * Useful for setting cache headers
   * @link https://trpc.io/docs/caching
   */
  responseMeta?: ResponseMetaFn<TRouter>;
}

/** @internal */
export type ProcedureCall = {
  type: ProcedureType;
  input?: unknown;
  path: string;
};

/**
 * Information about the incoming request
 * @internal
 */
export type TRPCRequestInfo = {
  isBatchCall: boolean;
  calls: ProcedureCall[];
};

/**
 * Inner createContext function for `resolveHTTPResponse` used to forward `TRPCRequestInfo` to `createContext`
 * @internal
 */
export type ResolveHTTPRequestOptionsContextFn<TRouter extends AnyRouter> =
  (opts: { info: TRPCRequestInfo }) => Promise<inferRouterContext<TRouter>>;
=======
}) => ResponseMeta;
>>>>>>> ababea8d
<|MERGE_RESOLUTION|>--- conflicted
+++ resolved
@@ -29,44 +29,4 @@
   paths?: string[];
   type: ProcedureType | 'unknown';
   errors: TRPCError[];
-<<<<<<< HEAD
-}) => ResponseMeta;
-
-/**
- * Base interface for anything using HTTP
- */
-export interface HTTPBaseHandlerOptions<TRouter extends AnyRouter, TRequest>
-  extends BaseHandlerOptions<TRouter, TRequest> {
-  /**
-   * Add handler to be called before response is sent to the user
-   * Useful for setting cache headers
-   * @link https://trpc.io/docs/caching
-   */
-  responseMeta?: ResponseMetaFn<TRouter>;
-}
-
-/** @internal */
-export type ProcedureCall = {
-  type: ProcedureType;
-  input?: unknown;
-  path: string;
-};
-
-/**
- * Information about the incoming request
- * @internal
- */
-export type TRPCRequestInfo = {
-  isBatchCall: boolean;
-  calls: ProcedureCall[];
-};
-
-/**
- * Inner createContext function for `resolveHTTPResponse` used to forward `TRPCRequestInfo` to `createContext`
- * @internal
- */
-export type ResolveHTTPRequestOptionsContextFn<TRouter extends AnyRouter> =
-  (opts: { info: TRPCRequestInfo }) => Promise<inferRouterContext<TRouter>>;
-=======
-}) => ResponseMeta;
->>>>>>> ababea8d
+}) => ResponseMeta;