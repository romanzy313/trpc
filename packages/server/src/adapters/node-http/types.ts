<<<<<<< HEAD
import { IncomingMessage, ServerResponse } from 'http';
import qs from 'qs';
=======
import http from 'http';
import { inferRouterContext } from '../..';
>>>>>>> 15993331
import { HTTPBaseHandlerOptions } from '../../http/internals/types';
import { AnyRouter, inferRouterContext } from '../../router';

<<<<<<< HEAD
export type NodeHTTPRequest = IncomingMessage & {
  method?: string;
  query?: qs.ParsedQs;
=======
interface ParsedQs {
  [key: string]: undefined | string | string[] | ParsedQs | ParsedQs[];
}

export type NodeHTTPRequest = http.IncomingMessage & {
  query?: ParsedQs;
>>>>>>> 15993331
  body?: unknown;
};
export type NodeHTTPResponse = ServerResponse;

export type NodeHTTPCreateContextOption<
  TRouter extends AnyRouter,
  TRequest,
  TResponse,
> = unknown extends inferRouterContext<TRouter>
  ? {
      /**
       * @link https://trpc.io/docs/context
       **/
      createContext?: NodeHTTPCreateContextFn<TRouter, TRequest, TResponse>;
    }
  : {
      /**
       * @link https://trpc.io/docs/context
       **/
      createContext: NodeHTTPCreateContextFn<TRouter, TRequest, TResponse>;
    };

export type NodeHTTPHandlerOptions<
  TRouter extends AnyRouter,
  TRequest extends NodeHTTPRequest,
  TResponse extends NodeHTTPResponse,
> = HTTPBaseHandlerOptions<TRouter, TRequest> & {
  teardown?: () => Promise<void>;
  maxBodySize?: number;
} & NodeHTTPCreateContextOption<TRouter, TRequest, TResponse>;

export type NodeHTTPCreateContextFnOptions<TRequest, TResponse> = {
  req: TRequest;
  res: TResponse;
};
export type NodeHTTPCreateContextFn<
  TRouter extends AnyRouter,
  TRequest,
  TResponse,
> = (
  opts: NodeHTTPCreateContextFnOptions<TRequest, TResponse>,
) => inferRouterContext<TRouter> | Promise<inferRouterContext<TRouter>>;<|MERGE_RESOLUTION|>--- conflicted
+++ resolved
@@ -1,25 +1,14 @@
-<<<<<<< HEAD
 import { IncomingMessage, ServerResponse } from 'http';
-import qs from 'qs';
-=======
-import http from 'http';
-import { inferRouterContext } from '../..';
->>>>>>> 15993331
 import { HTTPBaseHandlerOptions } from '../../http/internals/types';
 import { AnyRouter, inferRouterContext } from '../../router';
 
-<<<<<<< HEAD
-export type NodeHTTPRequest = IncomingMessage & {
-  method?: string;
-  query?: qs.ParsedQs;
-=======
 interface ParsedQs {
   [key: string]: undefined | string | string[] | ParsedQs | ParsedQs[];
 }
 
-export type NodeHTTPRequest = http.IncomingMessage & {
+export type NodeHTTPRequest = IncomingMessage & {
+  method?: string;
   query?: ParsedQs;
->>>>>>> 15993331
   body?: unknown;
 };
 export type NodeHTTPResponse = ServerResponse;
