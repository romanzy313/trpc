--- conflicted
+++ resolved
@@ -1,9 +1,5 @@
-<<<<<<< HEAD
-import { ProcedureType } from '../core/utils';
-=======
 /* eslint-disable @typescript-eslint/no-namespace */
-import { ProcedureType } from '../router';
->>>>>>> b710a8a3
+import { ProcedureType } from '../deprecated/router';
 import { TRPC_ERROR_CODE_NUMBER } from './codes';
 
 /**
