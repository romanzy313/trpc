--- conflicted
+++ resolved
@@ -152,7 +152,6 @@
     const router: AnyRouter = {
       ...procedures,
       _def,
-<<<<<<< HEAD
       createCaller(ctx) {
         const proxy = createRecursiveProxy(({ path, args }) => {
           const fullPath = path.join('.');
@@ -167,10 +166,6 @@
         });
 
         return proxy as ReturnType<RouterCaller<any>>;
-=======
-      createCaller(ctx: TConfig['$types']['ctx']) {
-        return createCallerFactory<TConfig>()(router as any)(ctx);
->>>>>>> 50cf164b
       },
     };
 
@@ -198,56 +193,29 @@
     });
   }
 
-<<<<<<< HEAD
   return proc(opts);
-=======
-  const procedure = opts.procedures[path] as AnyProcedure;
-
-  return procedure(opts);
 }
 
 export function createCallerFactory<TConfig extends AnyRootConfig>() {
   return function createCallerInner<
     TRouter extends Router<AnyRouterDef<TConfig>>,
   >(router: TRouter): RouterCaller<TRouter['_def']> {
-    const def = router._def;
+    const _def = router._def;
 
     return function createCaller(ctx) {
       const proxy = createRecursiveProxy(({ path, args }) => {
-        // interop mode
-        if (
-          path.length === 1 &&
-          procedureTypes.includes(path[0] as ProcedureType)
-        ) {
-          return callProcedure({
-            procedures: def.procedures,
-            path: args[0] as string,
-            rawInput: args[1],
-            ctx,
-            type: path[0] as ProcedureType,
-          });
-        }
-
         const fullPath = path.join('.');
-        const procedure = def.procedures[fullPath] as AnyProcedure;
-
-        let type: ProcedureType = 'query';
-        if (procedure._def.mutation) {
-          type = 'mutation';
-        } else if (procedure._def.subscription) {
-          type = 'subscription';
-        }
+        const procedure = _def.procedures[fullPath] as AnyProcedure;
 
         return procedure({
           path: fullPath,
-          rawInput: args[0],
+          getRawInput: async () => args[0],
           ctx,
-          type,
+          type: procedure._def.type,
         });
       });
 
       return proxy as ReturnType<RouterCaller<any>>;
     };
   };
->>>>>>> 50cf164b
 }