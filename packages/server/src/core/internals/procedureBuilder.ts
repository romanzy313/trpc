import { getTRPCErrorFromUnknown, TRPCError } from '../../error/TRPCError';
import { MaybePromise, Simplify } from '../../types';
import {
  createInputMiddleware,
  createOutputMiddleware,
  MiddlewareBuilder,
  MiddlewareFunction,
  MiddlewareResult,
} from '../middleware';
import { inferParser, Parser } from '../parser';
import {
  AnyMutationProcedure,
  AnyProcedure,
  AnyQueryProcedure,
  AnySubscriptionProcedure,
  MutationProcedure,
  QueryProcedure,
  SubscriptionProcedure,
} from '../procedure';
import { ProcedureType } from '../types';
import { AnyProcedureBuilderParams } from './builderTypes';
import { AnyRootConfig } from './config';
import { getParseFn } from './getParseFn';
import { mergeWithoutOverrides } from './mergeWithoutOverrides';
import {
  DefaultValue,
<<<<<<< HEAD
=======
  GetRawInputFn,
>>>>>>> 2eda47b4
  middlewareMarker,
  Overwrite,
  ResolveOptions,
  UnsetMarker,
} from './utils';

type CreateProcedureReturnInput<
  TPrev extends AnyProcedureBuilderParams,
  TNext extends AnyProcedureBuilderParams,
> = ProcedureBuilder<{
  _config: TPrev['_config'];
  _meta: TPrev['_meta'];
  _ctx_out: Overwrite<TPrev['_ctx_out'], TNext['_ctx_out']>;
<<<<<<< HEAD
  _input_in: TPrev['_input_in'];
=======
  _input_in: UnsetMarker extends TNext['_input_in']
    ? TPrev['_input_in']
    : Overwrite<TPrev['_input_in'], TNext['_input_out']>;
>>>>>>> 2eda47b4
  _input_out: UnsetMarker extends TNext['_input_out']
    ? TPrev['_input_out']
    : Overwrite<TPrev['_input_out'], TNext['_input_out']>;
  _output_in: DefaultValue<TNext['_output_in'], TPrev['_output_in']>;
  _output_out: DefaultValue<TNext['_output_out'], TPrev['_output_out']>;
}>;

type OverwriteIfDefined<TType, TWith> = UnsetMarker extends TType
  ? TWith
  : Simplify<TType & TWith>;

type ErrorMessage<TMessage extends string> = TMessage;

export type ProcedureBuilderDef<TParams extends AnyProcedureBuilderParams> = {
  procedure: true;
  inputs: Parser[];
  output?: Parser;
  meta?: TParams['_meta'];
  resolver?: ProcedureBuilderResolver;
  middlewares: ProcedureBuilderMiddleware[];
  mutation?: boolean;
  query?: boolean;
  subscription?: boolean;
};

export type AnyProcedureBuilderDef = ProcedureBuilderDef<any>;

export interface ProcedureBuilder<TParams extends AnyProcedureBuilderParams> {
  /**
   * Add an input parser to the procedure.
   */
  input<$Parser extends Parser>(
    schema: TParams['_input_out'] extends UnsetMarker
      ? $Parser
      : inferParser<$Parser>['out'] extends Record<string, unknown> | undefined
      ? TParams['_input_out'] extends Record<string, unknown> | undefined
        ? undefined extends inferParser<$Parser>['out'] // if current is optional the previous must be too
          ? undefined extends TParams['_input_out']
            ? $Parser
            : ErrorMessage<'Cannot chain an optional parser to a required parser'>
          : $Parser
        : ErrorMessage<'All input parsers did not resolve to an object'>
      : ErrorMessage<'All input parsers did not resolve to an object'>,
  ): ProcedureBuilder<{
    _config: TParams['_config'];
    _meta: TParams['_meta'];
    _ctx_out: TParams['_ctx_out'];
    _input_in: OverwriteIfDefined<
      TParams['_input_in'],
      inferParser<$Parser>['in']
    >;
    _input_out: OverwriteIfDefined<
      TParams['_input_out'],
      inferParser<$Parser>['out']
    >;

    _output_in: TParams['_output_in'];
    _output_out: TParams['_output_out'];
  }>;
  /**
   * Add an output parser to the procedure.
   */
  output<$Parser extends Parser>(
    schema: $Parser,
  ): ProcedureBuilder<{
    _config: TParams['_config'];
    _meta: TParams['_meta'];
    _ctx_out: TParams['_ctx_out'];
    _input_in: TParams['_input_in'];
    _input_out: TParams['_input_out'];
    _output_in: inferParser<$Parser>['in'];
    _output_out: inferParser<$Parser>['out'];
  }>;
  /**
   * Add a meta data to the procedure.
   */
  meta(meta: TParams['_meta']): ProcedureBuilder<TParams>;
  /**
   * Add a middleware to the procedure.
   */
  use<$Params extends AnyProcedureBuilderParams>(
    fn:
      | MiddlewareBuilder<TParams, $Params>
      | MiddlewareFunction<TParams, $Params>,
  ): CreateProcedureReturnInput<TParams, $Params>;
  /**
   * Query procedure
   */
  query<$Output>(
    resolver: (
      opts: ResolveOptions<TParams>,
    ) => MaybePromise<DefaultValue<TParams['_output_in'], $Output>>,
<<<<<<< HEAD
  ): BuildProcedure<'query', TParams, $Output>;
=======
  ): QueryProcedure<{
    input: DefaultValue<TParams['_input_in'], void>;
    output: DefaultValue<TParams['_output_out'], $Output>;
  }>;
>>>>>>> 2eda47b4

  /**
   * Mutation procedure
   */
  mutation<$Output>(
    resolver: (
      opts: ResolveOptions<TParams>,
    ) => MaybePromise<DefaultValue<TParams['_output_in'], $Output>>,
<<<<<<< HEAD
  ): BuildProcedure<'mutation', TParams, $Output>;
=======
  ): MutationProcedure<{
    input: DefaultValue<TParams['_input_in'], void>;
    output: DefaultValue<TParams['_output_out'], $Output>;
  }>;
>>>>>>> 2eda47b4

  /**
   * Mutation procedure
   */
  subscription<$Output>(
    resolver: (
      opts: ResolveOptions<TParams>,
    ) => MaybePromise<DefaultValue<TParams['_output_in'], $Output>>,
<<<<<<< HEAD
  ): BuildProcedure<'subscription', TParams, $Output>;
=======
  ): SubscriptionProcedure<{
    input: DefaultValue<TParams['_input_in'], void>;
    output: DefaultValue<TParams['_output_out'], $Output>;
  }>;
>>>>>>> 2eda47b4
  /**
   * @internal
   */
  _def: ProcedureBuilderDef<TParams>;
}

type AnyProcedureBuilder = ProcedureBuilder<any>;

export type ProcedureBuilderMiddleware = MiddlewareFunction<any, any>;

export type ProcedureBuilderResolver = (
  opts: ResolveOptions<any>,
) => Promise<unknown>;

function createNewBuilder(
  def1: AnyProcedureBuilderDef,
  def2: Partial<AnyProcedureBuilderDef>,
) {
  const { middlewares = [], inputs, meta, ...rest } = def2;

  // TODO: maybe have a fn here to warn about calls
  return createBuilder({
    ...mergeWithoutOverrides(def1, rest),
    inputs: [...def1.inputs, ...(inputs ?? [])],
    middlewares: [...def1.middlewares, ...middlewares],
    meta: def1.meta && meta ? { ...def1.meta, ...meta } : meta ?? def1.meta,
  });
}

export function createBuilder<TConfig extends AnyRootConfig>(
  initDef: Partial<AnyProcedureBuilderDef> = {},
): ProcedureBuilder<{
  _config: TConfig;
  _ctx_out: TConfig['$types']['ctx'];
  _input_in: UnsetMarker;
  _input_out: UnsetMarker;
  _output_in: UnsetMarker;
  _output_out: UnsetMarker;
  _meta: TConfig['$types']['meta'];
}> {
  const _def: AnyProcedureBuilderDef = {
    procedure: true,
    inputs: [],
    middlewares: [],
    ...initDef,
  };

  return {
    _def,
    input(input) {
      const parser = getParseFn(input);
      return createNewBuilder(_def, {
        inputs: [input],
        middlewares: [createInputMiddleware(parser)],
      }) as AnyProcedureBuilder;
    },
    output(output: Parser) {
      const parseOutput = getParseFn(output);
      return createNewBuilder(_def, {
        output,
        middlewares: [createOutputMiddleware(parseOutput)],
      }) as AnyProcedureBuilder;
    },
    meta(meta) {
      return createNewBuilder(_def, {
        meta: meta as Record<string, unknown>,
      }) as AnyProcedureBuilder;
    },
    use(middlewareBuilderOrFn) {
      // Distinguish between a middleware builder and a middleware function
      const middlewares =
        '_middlewares' in middlewareBuilderOrFn
          ? middlewareBuilderOrFn._middlewares
          : [middlewareBuilderOrFn];

      return createNewBuilder(_def, {
        middlewares: middlewares as ProcedureBuilderMiddleware[],
      }) as AnyProcedureBuilder;
    },
    query(resolver) {
      return createResolver(
        { ..._def, type: 'query' },
        resolver,
      ) as AnyQueryProcedure;
    },
    mutation(resolver) {
      return createResolver(
        { ..._def, type: 'mutation' },
        resolver,
      ) as AnyMutationProcedure;
    },
    subscription(resolver) {
      return createResolver(
        { ..._def, type: 'subscription' },
        resolver,
      ) as AnySubscriptionProcedure;
    },
  };
}

function createResolver(
  _def: AnyProcedureBuilderDef & { type: ProcedureType },
  resolver: (opts: ResolveOptions<any>) => MaybePromise<any>,
) {
  const finalBuilder = createNewBuilder(_def, {
    resolver,
    middlewares: [
      async function resolveMiddleware(opts) {
        const data = await resolver(opts);
        return {
          marker: middlewareMarker,
          ok: true,
          data,
          ctx: opts.ctx,
        } as const;
      },
    ],
  });

  return createProcedureCaller(finalBuilder._def);
}

/**
 * @internal
 */
export interface ProcedureCallOptions {
  ctx: unknown;
  getRawInput: GetRawInputFn;
  input?: unknown;
  path: string;
  type: ProcedureType;
}

const codeblock = `
If you want to call this function on the server, you do the following:
This is a client-only function.

const caller = appRouter.createCaller({
  /* ... your context */
});

const result = await caller.call('myProcedure', input);
`.trim();

function createProcedureCaller(_def: AnyProcedureBuilderDef): AnyProcedure {
  async function procedure(opts: ProcedureCallOptions) {
    // is direct server-side call
    if (!opts || !('getRawInput' in opts)) {
      throw new Error(codeblock);
    }

    // run the middlewares recursively with the resolver as the last one
    const callRecursive = async (
      callOpts: {
        ctx: any;
        index: number;
        input?: unknown;
        getRawInput?: GetRawInputFn;
      } = {
        index: 0,
        ctx: opts.ctx,
      },
    ): Promise<MiddlewareResult<any>> => {
      try {
        // eslint-disable-next-line @typescript-eslint/no-non-null-assertion
        const middleware = _def.middlewares[callOpts.index]!;
        const result = await middleware({
          ctx: callOpts.ctx,
          type: opts.type,
          path: opts.path,
          getRawInput: callOpts.getRawInput ?? opts.getRawInput,
          meta: _def.meta,
          input: callOpts.input,
          next(_nextOpts?: any) {
            const nextOpts = _nextOpts as
              | {
                  ctx?: Record<string, unknown>;
                  input?: unknown;
                  getRawInput?: GetRawInputFn;
                }
              | undefined;

            return callRecursive({
              index: callOpts.index + 1,
              ctx:
                nextOpts && 'ctx' in nextOpts
                  ? { ...callOpts.ctx, ...nextOpts.ctx }
                  : callOpts.ctx,
              input:
                nextOpts && 'input' in nextOpts
                  ? nextOpts.input
                  : callOpts.input,
              getRawInput:
                nextOpts && 'getRawInput' in nextOpts
                  ? nextOpts.getRawInput
                  : callOpts.getRawInput,
            });
          },
        });
        return result;
      } catch (cause) {
        return {
          ok: false,
          error: getTRPCErrorFromUnknown(cause),
          marker: middlewareMarker,
        };
      }
    };

    // there's always at least one "next" since we wrap this.resolver in a middleware
    const result = await callRecursive();

    if (!result) {
      throw new TRPCError({
        code: 'INTERNAL_SERVER_ERROR',
        message:
          'No result from middlewares - did you forget to `return next()`?',
      });
    }
    if (!result.ok) {
      // re-throw original error
      throw result.error;
    }
    return result.data;
  }

  procedure._def = _def;

  // FIXME typecast shouldn't be needed - fixittt
  return procedure as unknown as AnyProcedure;
}<|MERGE_RESOLUTION|>--- conflicted
+++ resolved
@@ -24,10 +24,7 @@
 import { mergeWithoutOverrides } from './mergeWithoutOverrides';
 import {
   DefaultValue,
-<<<<<<< HEAD
-=======
   GetRawInputFn,
->>>>>>> 2eda47b4
   middlewareMarker,
   Overwrite,
   ResolveOptions,
@@ -41,13 +38,7 @@
   _config: TPrev['_config'];
   _meta: TPrev['_meta'];
   _ctx_out: Overwrite<TPrev['_ctx_out'], TNext['_ctx_out']>;
-<<<<<<< HEAD
   _input_in: TPrev['_input_in'];
-=======
-  _input_in: UnsetMarker extends TNext['_input_in']
-    ? TPrev['_input_in']
-    : Overwrite<TPrev['_input_in'], TNext['_input_out']>;
->>>>>>> 2eda47b4
   _input_out: UnsetMarker extends TNext['_input_out']
     ? TPrev['_input_out']
     : Overwrite<TPrev['_input_out'], TNext['_input_out']>;
@@ -140,14 +131,10 @@
     resolver: (
       opts: ResolveOptions<TParams>,
     ) => MaybePromise<DefaultValue<TParams['_output_in'], $Output>>,
-<<<<<<< HEAD
-  ): BuildProcedure<'query', TParams, $Output>;
-=======
   ): QueryProcedure<{
     input: DefaultValue<TParams['_input_in'], void>;
     output: DefaultValue<TParams['_output_out'], $Output>;
   }>;
->>>>>>> 2eda47b4
 
   /**
    * Mutation procedure
@@ -156,14 +143,10 @@
     resolver: (
       opts: ResolveOptions<TParams>,
     ) => MaybePromise<DefaultValue<TParams['_output_in'], $Output>>,
-<<<<<<< HEAD
-  ): BuildProcedure<'mutation', TParams, $Output>;
-=======
   ): MutationProcedure<{
     input: DefaultValue<TParams['_input_in'], void>;
     output: DefaultValue<TParams['_output_out'], $Output>;
   }>;
->>>>>>> 2eda47b4
 
   /**
    * Mutation procedure
@@ -172,14 +155,10 @@
     resolver: (
       opts: ResolveOptions<TParams>,
     ) => MaybePromise<DefaultValue<TParams['_output_in'], $Output>>,
-<<<<<<< HEAD
-  ): BuildProcedure<'subscription', TParams, $Output>;
-=======
   ): SubscriptionProcedure<{
     input: DefaultValue<TParams['_input_in'], void>;
     output: DefaultValue<TParams['_output_out'], $Output>;
   }>;
->>>>>>> 2eda47b4
   /**
    * @internal
    */
