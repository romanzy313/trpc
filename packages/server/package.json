--- conflicted
+++ resolved
@@ -1,10 +1,6 @@
 {
   "name": "@trpc/server",
-<<<<<<< HEAD
-  "version": "8.1.4-alpha.1",
-=======
   "version": "8.1.4",
->>>>>>> e75b7282
   "description": "tRPC Server",
   "author": "KATT",
   "license": "MIT",
