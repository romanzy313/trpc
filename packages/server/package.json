--- conflicted
+++ resolved
@@ -18,15 +18,12 @@
   "preconstruct": {
     "entrypoints": [
       "index.ts",
+      "adapters/aws-lambda.ts",
+      "adapters/express.ts",
       "adapters/next.ts",
-      "adapters/express.ts",
-<<<<<<< HEAD
-      "adapters/aws-lambda.ts",
-=======
-      "adapters/ws.ts",
       "adapters/node-http/index.ts",
       "adapters/standalone.ts",
->>>>>>> 3810a53d
+      "adapters/ws.ts",
       "ws/index.ts",
       "rpc/index.ts"
     ]
