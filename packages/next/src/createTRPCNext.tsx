/* istanbul ignore file -- @preserve */
// We're testing this through E2E-testing
import {
<<<<<<< HEAD
  CreateReactUtilsProxy,
  DecoratedProcedureRecord,
  TRPCUseQueries,
  createReactProxyDecoration,
  createReactQueryUtilsProxy,
  createRootHooks,
=======
  createHooksInternal,
  createReactProxyDecoration,
  createReactQueryUtilsProxy,
  CreateReactUtilsProxy,
  DecoratedProcedureRecord,
  TRPCUseQueries,
>>>>>>> 90b0220d
} from '@trpc/react-query/shared';
import { AnyRouter, ProtectedIntersection } from '@trpc/server';
import { createFlatProxy } from '@trpc/server/shared';
import { NextPageContext } from 'next/types';
import { useMemo } from 'react';
import { withTRPC, WithTRPCNoSSROptions, WithTRPCSSROptions } from './withTRPC';

/**
 * @internal
 */
export interface CreateTRPCNextBase<
  TRouter extends AnyRouter,
  TSSRContext extends NextPageContext,
> {
  useContext(): CreateReactUtilsProxy<TRouter, TSSRContext>;
  withTRPC: ReturnType<typeof withTRPC<TRouter, TSSRContext>>;
  useQueries: TRPCUseQueries<TRouter>;
}

/**
 * @internal
 */
export type CreateTRPCNext<
  TRouter extends AnyRouter,
  TSSRContext extends NextPageContext,
  TFlags,
> = ProtectedIntersection<
  CreateTRPCNextBase<TRouter, TSSRContext>,
  DecoratedProcedureRecord<TRouter['_def']['record'], TFlags>
>;

export function createTRPCNext<
  TRouter extends AnyRouter,
  TSSRContext extends NextPageContext = NextPageContext,
  TFlags = null,
>(
  opts: WithTRPCNoSSROptions<TRouter> | WithTRPCSSROptions<TRouter>,
): CreateTRPCNext<TRouter, TSSRContext, TFlags> {
  const hooks = createRootHooks<TRouter, TSSRContext>(opts);

  // TODO: maybe set TSSRContext to `never` when using `WithTRPCNoSSROptions`
  const _withTRPC = withTRPC(opts);

  return createFlatProxy((key) => {
    if (key === 'useContext') {
      return () => {
        const context = hooks.useContext();
        // create a stable reference of the utils context
        return useMemo(() => {
          return (createReactQueryUtilsProxy as any)(context);
        }, [context]);
      };
    }

    if (key === 'useQueries') {
      return hooks.useQueries;
    }

    if (key === 'withTRPC') {
      return _withTRPC;
    }

    return createReactProxyDecoration(key, hooks);
  });
}<|MERGE_RESOLUTION|>--- conflicted
+++ resolved
@@ -1,21 +1,12 @@
 /* istanbul ignore file -- @preserve */
 // We're testing this through E2E-testing
 import {
-<<<<<<< HEAD
-  CreateReactUtilsProxy,
-  DecoratedProcedureRecord,
-  TRPCUseQueries,
-  createReactProxyDecoration,
-  createReactQueryUtilsProxy,
-  createRootHooks,
-=======
-  createHooksInternal,
   createReactProxyDecoration,
   createReactQueryUtilsProxy,
   CreateReactUtilsProxy,
+  createRootHooks,
   DecoratedProcedureRecord,
   TRPCUseQueries,
->>>>>>> 90b0220d
 } from '@trpc/react-query/shared';
 import { AnyRouter, ProtectedIntersection } from '@trpc/server';
 import { createFlatProxy } from '@trpc/server/shared';
