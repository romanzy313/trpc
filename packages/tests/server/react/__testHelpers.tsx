--- conflicted
+++ resolved
@@ -10,14 +10,8 @@
 } from '@trpc/client';
 import { createTRPCReact } from '@trpc/react-query';
 import { OutputWithCursor } from '@trpc/react-query/shared';
-<<<<<<< HEAD
-import { TRPCError, initTRPC } from '@trpc/server';
-import { Observable, Observer, observable } from '@trpc/server/observable';
-=======
 import { initTRPC, TRPCError } from '@trpc/server';
-import { observable } from '@trpc/server/src/observable';
-import { subscriptionPullFactory } from '@trpc/server/src/subscription';
->>>>>>> 90b0220d
+import { Observable, observable, Observer } from '@trpc/server/observable';
 import hash from 'hash-sum';
 import React, { ReactNode } from 'react';
 import { z, ZodError } from 'zod';
