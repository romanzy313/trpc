--- conflicted
+++ resolved
@@ -4,12 +4,8 @@
 import '@testing-library/jest-dom';
 import { render, waitFor } from '@testing-library/react';
 import userEvent from '@testing-library/user-event';
-<<<<<<< HEAD
 import { TRPCQueryKey } from '@trpc/react-query/internals/getQueryKey';
-=======
-import { QueryKey } from '@trpc/react-query/src/internals/getArrayQueryKey';
 import { expectTypeOf } from 'expect-type';
->>>>>>> 19c7c27d
 import React, { useState } from 'react';
 
 let factory: ReturnType<typeof createAppRouter>;
