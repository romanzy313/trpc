--- conflicted
+++ resolved
@@ -17,11 +17,8 @@
   WSSHandlerOptions,
   applyWSSHandler,
 } from '@trpc/server/src/adapters/ws';
-<<<<<<< HEAD
+import { IncomingMessage } from 'http';
 import { AddressInfo } from 'net';
-=======
-import { IncomingMessage } from 'http';
->>>>>>> 9f99a2b1
 import fetch from 'node-fetch';
 import ws from 'ws';
 import './___packages';
