{
<<<<<<< HEAD
  "version": "10.0.0-alpha.14",
=======
  "version": "10.0.0-alpha.15",
>>>>>>> 685ea531
  "registry": "https://registry.npmjs.org/",
  "publishConfig": {
    "access": "public"
  },
  "npmClient": "yarn",
  "useWorkspaces": true,
  "packages": [
    "packages/*"
  ]
}<|MERGE_RESOLUTION|>--- conflicted
+++ resolved
@@ -1,9 +1,5 @@
 {
-<<<<<<< HEAD
-  "version": "10.0.0-alpha.14",
-=======
   "version": "10.0.0-alpha.15",
->>>>>>> 685ea531
   "registry": "https://registry.npmjs.org/",
   "publishConfig": {
     "access": "public"
